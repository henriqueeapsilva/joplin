--- conflicted
+++ resolved
@@ -1,12 +1,9 @@
 # Joplin Android Changelog
 
-<<<<<<< HEAD
-=======
 ## [android-v2.13.10](https://github.com/laurent22/joplin/releases/tag/android-v2.13.10) (Pre-release) - 2023-12-01T11:16:17Z
 
 - Improved: Drawing: Revert recent changes to input system (#9426) (#9427 by Henry Heino)
 
->>>>>>> 0d039831
 ## [android-v2.13.9](https://github.com/laurent22/joplin/releases/tag/android-v2.13.9) (Pre-release) - 2023-11-30T17:55:54Z
 
 - Improved: Don't attach empty drawings when a user exits without saving (#9386) (#9377 by Henry Heino)

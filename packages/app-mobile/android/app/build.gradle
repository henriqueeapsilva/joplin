apply plugin: "com.android.application"

import com.android.build.OutputFile

/**
 * The react.gradle file registers a task for each build variant (e.g. bundleDebugJsAndAssets
 * and bundleReleaseJsAndAssets).
 * These basically call `react-native bundle` with the correct arguments during the Android build
 * cycle. By default, bundleDebugJsAndAssets is skipped, as in debug/dev mode we prefer to load the
 * bundle directly from the development server. Below you can see all the possible configurations
 * and their defaults. If you decide to add a configuration block, make sure to add it before the
 * `apply from: "../../node_modules/react-native/react.gradle"` line.
 *
 * project.ext.react = [
 *   // the name of the generated asset file containing your JS bundle
 *   bundleAssetName: "index.android.bundle",
 *
 *   // the entry file for bundle generation. If none specified and
 *   // "index.android.js" exists, it will be used. Otherwise "index.js" is
 *   // default. Can be overridden with ENTRY_FILE environment variable.
 *   entryFile: "index.android.js",
 *
 *   // https://reactnative.dev/docs/performance#enable-the-ram-format
 *   bundleCommand: "ram-bundle",
 *
 *   // whether to bundle JS and assets in debug mode
 *   bundleInDebug: false,
 *
 *   // whether to bundle JS and assets in release mode
 *   bundleInRelease: true,
 *
 *   // whether to bundle JS and assets in another build variant (if configured).
 *   // See http://tools.android.com/tech-docs/new-build-system/user-guide#TOC-Build-Variants
 *   // The configuration property can be in the following formats
 *   //         'bundleIn${productFlavor}${buildType}'
 *   //         'bundleIn${buildType}'
 *   // bundleInFreeDebug: true,
 *   // bundleInPaidRelease: true,
 *   // bundleInBeta: true,
 *
 *   // whether to disable dev mode in custom build variants (by default only disabled in release)
 *   // for example: to disable dev mode in the staging build type (if configured)
 *   devDisabledInStaging: true,
 *   // The configuration property can be in the following formats
 *   //         'devDisabledIn${productFlavor}${buildType}'
 *   //         'devDisabledIn${buildType}'
 *
 *   // the root of your project, i.e. where "package.json" lives
 *   root: "../../",
 *
 *   // where to put the JS bundle asset in debug mode
 *   jsBundleDirDebug: "$buildDir/intermediates/assets/debug",
 *
 *   // where to put the JS bundle asset in release mode
 *   jsBundleDirRelease: "$buildDir/intermediates/assets/release",
 *
 *   // where to put drawable resources / React Native assets, e.g. the ones you use via
 *   // require('./image.png')), in debug mode
 *   resourcesDirDebug: "$buildDir/intermediates/res/merged/debug",
 *
 *   // where to put drawable resources / React Native assets, e.g. the ones you use via
 *   // require('./image.png')), in release mode
 *   resourcesDirRelease: "$buildDir/intermediates/res/merged/release",
 *
 *   // by default the gradle tasks are skipped if none of the JS files or assets change; this means
 *   // that we don't look at files in android/ or ios/ to determine whether the tasks are up to
 *   // date; if you have any other folders that you want to ignore for performance reasons (gradle
 *   // indexes the entire tree), add them here. Alternatively, if you have JS files in android/
 *   // for example, you might want to remove it from here.
 *   inputExcludes: ["android/**", "ios/**"],
 *
 *   // override which node gets called and with what additional arguments
 *   nodeExecutableAndArgs: ["node"],
 *
 *   // supply additional arguments to the packager
 *   extraPackagerArgs: []
 * ]
 */

project.ext.react = [
    enableHermes: false,  // clean and rebuild if changing
]

apply from: "../../node_modules/react-native/react.gradle"

/**
 * Set this to true to create two separate APKs instead of one:
 *   - An APK that only works on ARM devices
 *   - An APK that only works on x86 devices
 * The advantage is the size of the APK is reduced by about 4MB.
 * Upload all the APKs to the Play Store and people will download
 * the correct one based on the CPU architecture of their device.
 */
def enableSeparateBuildPerCPUArchitecture = false

/**
 * Run Proguard to shrink the Java bytecode in release builds.
 */
def enableProguardInReleaseBuilds = false

/**
 * The preferred build flavor of JavaScriptCore.
 *
 * For example, to use the international variant, you can use:
 * `def jscFlavor = 'org.webkit:android-jsc-intl:+'`
 *
 * The international variant includes ICU i18n library and necessary data
 * allowing to use e.g. `Date.toLocaleString` and `String.localeCompare` that
 * give correct results when using with locales other than en-US.  Note that
 * this variant is about 6MiB larger per architecture than default.
 */
 
// We need the intl variant to support natural sorting of notes.
// https://github.com/laurent22/joplin/pull/4272
def jscFlavor = 'org.webkit:android-jsc-intl:+'

/**
 * Whether to enable the Hermes VM.
 *
 * This should be set on project.ext.react and mirrored here.  If it is not set
 * on project.ext.react, JavaScript will not be compiled to Hermes Bytecode
 * and the benefits of using Hermes will therefore be sharply reduced.
 */
def enableHermes = project.ext.react.get("enableHermes", false);

android {
    compileSdkVersion rootProject.ext.compileSdkVersion

    compileOptions {
        sourceCompatibility JavaVersion.VERSION_1_8
        targetCompatibility JavaVersion.VERSION_1_8
    }

    dexOptions {
        // To fix "GC overhead limit exceeded"
        // https://stackoverflow.com/q/32133013/561309
        javaMaxHeapSize "4g"
    }

    defaultConfig {
        applicationId "net.cozic.joplin"
        minSdkVersion rootProject.ext.minSdkVersion
        targetSdkVersion rootProject.ext.targetSdkVersion
<<<<<<< HEAD
		versionCode 2097620
		versionName "1.7.0"
=======
		versionCode 2097621
		versionName "1.6.7"
>>>>>>> 33db9883
		ndk {
			abiFilters "armeabi-v7a", "x86", "arm64-v8a", "x86_64"
		}
		
        // https://github.com/react-native-community/react-native-camera/issues/2138
        missingDimensionStrategy 'react-native-camera', 'general'

        // Needed to fix: The number of method references in a .dex file cannot exceed 64K
        multiDexEnabled true
    }
    splits {
        abi {
            reset()
            enable enableSeparateBuildPerCPUArchitecture
            universalApk false  // If true, also generate a universal APK
            include "armeabi-v7a", "x86", "arm64-v8a", "x86_64"
        }
    }
    signingConfigs {
        debug {
            storeFile file('debug.keystore')
            storePassword 'android'
            keyAlias 'androiddebugkey'
            keyPassword 'android'
        }
		release {
			if (project.hasProperty('JOPLIN_RELEASE_STORE_FILE')) {
				storeFile file(JOPLIN_RELEASE_STORE_FILE)
				storePassword JOPLIN_RELEASE_STORE_PASSWORD
				keyAlias JOPLIN_RELEASE_KEY_ALIAS
				keyPassword JOPLIN_RELEASE_KEY_PASSWORD
			}
		}
	}
    buildTypes {
        debug {
            signingConfig signingConfigs.debug
        }
        release {
            // Caution! In production, you need to generate your own keystore file.
            // see https://reactnative.dev/docs/signed-apk-android.
            signingConfig signingConfigs.release
            minifyEnabled enableProguardInReleaseBuilds
            proguardFiles getDefaultProguardFile("proguard-android.txt"), "proguard-rules.pro"
        }
    }

    // applicationVariants are e.g. debug, release
    applicationVariants.all { variant ->
        variant.outputs.each { output ->
            // For each separate APK per architecture, set a unique version code as described here:
            // https://developer.android.com/studio/build/configure-apk-splits.html
            def versionCodes = ["armeabi-v7a": 1, "x86": 2, "arm64-v8a": 3, "x86_64": 4]
            def abi = output.getFilter(OutputFile.ABI)
            if (abi != null) {  // null for the universal-debug, universal-release variants
                output.versionCodeOverride =
                        versionCodes.get(abi) * 1048576 + defaultConfig.versionCode
            }

        }
    }
}

dependencies {
    implementation fileTree(dir: "libs", include: ["*.jar"])
    //noinspection GradleDynamicVersion
    implementation "com.facebook.react:react-native:+"  // From node_modules
    
    implementation "androidx.swiperefreshlayout:swiperefreshlayout:1.0.0"

    debugImplementation("com.facebook.flipper:flipper:${FLIPPER_VERSION}") {
      exclude group:'com.facebook.fbjni'
    }

    debugImplementation("com.facebook.flipper:flipper-network-plugin:${FLIPPER_VERSION}") {
        exclude group:'com.facebook.flipper'
        exclude group:'com.squareup.okhttp3', module:'okhttp'
    }

    debugImplementation("com.facebook.flipper:flipper-fresco-plugin:${FLIPPER_VERSION}") {
        exclude group:'com.facebook.flipper'
    }

    if (enableHermes) {
        def hermesPath = "../../node_modules/hermes-engine/android/";
        debugImplementation files(hermesPath + "hermes-debug.aar")
        releaseImplementation files(hermesPath + "hermes-release.aar")
    } else {
        implementation jscFlavor
    }

    // Needed to fix: The number of method references in a .dex file cannot exceed 64K
    implementation 'com.android.support:multidex:2.0.1'
}

// Run this once to be able to run the application with BUCK
// puts all compile dependencies into folder libs for BUCK to use
task copyDownloadableDepsToLibs(type: Copy) {
    from configurations.compile
    into 'libs'
}

apply from: file("../../node_modules/@react-native-community/cli-platform-android/native_modules.gradle"); applyNativeModulesAppBuildGradle(project)
apply from: "../../node_modules/react-native-vector-icons/fonts.gradle"<|MERGE_RESOLUTION|>--- conflicted
+++ resolved
@@ -141,13 +141,8 @@
         applicationId "net.cozic.joplin"
         minSdkVersion rootProject.ext.minSdkVersion
         targetSdkVersion rootProject.ext.targetSdkVersion
-<<<<<<< HEAD
-		versionCode 2097620
+		versionCode 2097621
 		versionName "1.7.0"
-=======
-		versionCode 2097621
-		versionName "1.6.7"
->>>>>>> 33db9883
 		ndk {
 			abiFilters "armeabi-v7a", "x86", "arm64-v8a", "x86_64"
 		}

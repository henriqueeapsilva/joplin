--- conflicted
+++ resolved
@@ -110,13 +110,8 @@
         applicationId "net.cozic.joplin"
         minSdkVersion rootProject.ext.minSdkVersion
         targetSdkVersion rootProject.ext.targetSdkVersion
-<<<<<<< HEAD
-		versionCode 2097729
-		versionName "2.13.9"
-=======
 		versionCode 2097730
 		versionName "2.13.10"
->>>>>>> 0d039831
 		ndk {
 			abiFilters "armeabi-v7a", "x86", "arm64-v8a", "x86_64"
 		}

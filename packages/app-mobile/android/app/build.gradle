--- conflicted
+++ resolved
@@ -110,13 +110,8 @@
         applicationId "net.cozic.joplin"
         minSdkVersion rootProject.ext.minSdkVersion
         targetSdkVersion rootProject.ext.targetSdkVersion
-<<<<<<< HEAD
-		versionCode 2097716
+		versionCode 2097717
 		versionName "2.12.0"
-=======
-		versionCode 2097717
-		versionName "2.11.32"
->>>>>>> 1118fef1
 		// ndk {
 		// 	abiFilters "armeabi-v7a", "x86", "arm64-v8a", "x86_64"
 		// }

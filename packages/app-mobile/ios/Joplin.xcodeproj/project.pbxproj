--- conflicted
+++ resolved
@@ -492,11 +492,7 @@
 				INFOPLIST_FILE = Joplin/Info.plist;
 				IPHONEOS_DEPLOYMENT_TARGET = 9.0;
 				LD_RUNPATH_SEARCH_PATHS = "$(inherited) @executable_path/Frameworks";
-<<<<<<< HEAD
 				MARKETING_VERSION = 12.5.0;
-=======
-				MARKETING_VERSION = 12.4.2;
->>>>>>> acc59592
 				OTHER_LDFLAGS = (
 					"$(inherited)",
 					"-ObjC",
@@ -523,11 +519,7 @@
 				INFOPLIST_FILE = Joplin/Info.plist;
 				IPHONEOS_DEPLOYMENT_TARGET = 9.0;
 				LD_RUNPATH_SEARCH_PATHS = "$(inherited) @executable_path/Frameworks";
-<<<<<<< HEAD
 				MARKETING_VERSION = 12.5.0;
-=======
-				MARKETING_VERSION = 12.4.2;
->>>>>>> acc59592
 				OTHER_LDFLAGS = (
 					"$(inherited)",
 					"-ObjC",
@@ -674,11 +666,7 @@
 				INFOPLIST_FILE = ShareExtension/Info.plist;
 				IPHONEOS_DEPLOYMENT_TARGET = 9.0;
 				LD_RUNPATH_SEARCH_PATHS = "$(inherited) @executable_path/Frameworks @executable_path/../../Frameworks";
-<<<<<<< HEAD
 				MARKETING_VERSION = 12.5.0;
-=======
-				MARKETING_VERSION = 12.4.2;
->>>>>>> acc59592
 				MTL_ENABLE_DEBUG_INFO = INCLUDE_SOURCE;
 				MTL_FAST_MATH = YES;
 				PRODUCT_BUNDLE_IDENTIFIER = net.cozic.joplin.ShareExtension;
@@ -709,11 +697,7 @@
 				INFOPLIST_FILE = ShareExtension/Info.plist;
 				IPHONEOS_DEPLOYMENT_TARGET = 9.0;
 				LD_RUNPATH_SEARCH_PATHS = "$(inherited) @executable_path/Frameworks @executable_path/../../Frameworks";
-<<<<<<< HEAD
 				MARKETING_VERSION = 12.5.0;
-=======
-				MARKETING_VERSION = 12.4.2;
->>>>>>> acc59592
 				MTL_FAST_MATH = YES;
 				PRODUCT_BUNDLE_IDENTIFIER = net.cozic.joplin.ShareExtension;
 				PRODUCT_NAME = "$(TARGET_NAME)";

PODS:
  - boost (1.76.0)
  - CocoaAsyncSocket (7.6.5)
  - DoubleConversion (1.1.6)
  - FBLazyVector (0.71.10)
  - FBReactNativeSpec (0.71.10):
    - RCT-Folly (= 2021.07.22.00)
    - RCTRequired (= 0.71.10)
    - RCTTypeSafety (= 0.71.10)
    - React-Core (= 0.71.10)
    - React-jsi (= 0.71.10)
    - ReactCommon/turbomodule/core (= 0.71.10)
  - Flipper (0.125.0):
    - Flipper-Folly (~> 2.6)
    - Flipper-RSocket (~> 1.4)
  - Flipper-Boost-iOSX (1.76.0.1.11)
  - Flipper-DoubleConversion (3.2.0.1)
  - Flipper-Fmt (7.1.7)
  - Flipper-Folly (2.6.10):
    - Flipper-Boost-iOSX
    - Flipper-DoubleConversion
    - Flipper-Fmt (= 7.1.7)
    - Flipper-Glog
    - libevent (~> 2.1.12)
    - OpenSSL-Universal (= 1.1.1100)
  - Flipper-Glog (0.5.0.5)
  - Flipper-PeerTalk (0.0.4)
  - Flipper-RSocket (1.4.3):
    - Flipper-Folly (~> 2.6)
  - FlipperKit (0.125.0):
    - FlipperKit/Core (= 0.125.0)
  - FlipperKit/Core (0.125.0):
    - Flipper (~> 0.125.0)
    - FlipperKit/CppBridge
    - FlipperKit/FBCxxFollyDynamicConvert
    - FlipperKit/FBDefines
    - FlipperKit/FKPortForwarding
    - SocketRocket (~> 0.6.0)
  - FlipperKit/CppBridge (0.125.0):
    - Flipper (~> 0.125.0)
  - FlipperKit/FBCxxFollyDynamicConvert (0.125.0):
    - Flipper-Folly (~> 2.6)
  - FlipperKit/FBDefines (0.125.0)
  - FlipperKit/FKPortForwarding (0.125.0):
    - CocoaAsyncSocket (~> 7.6)
    - Flipper-PeerTalk (~> 0.0.4)
  - FlipperKit/FlipperKitHighlightOverlay (0.125.0)
  - FlipperKit/FlipperKitLayoutHelpers (0.125.0):
    - FlipperKit/Core
    - FlipperKit/FlipperKitHighlightOverlay
    - FlipperKit/FlipperKitLayoutTextSearchable
  - FlipperKit/FlipperKitLayoutIOSDescriptors (0.125.0):
    - FlipperKit/Core
    - FlipperKit/FlipperKitHighlightOverlay
    - FlipperKit/FlipperKitLayoutHelpers
    - YogaKit (~> 1.18)
  - FlipperKit/FlipperKitLayoutPlugin (0.125.0):
    - FlipperKit/Core
    - FlipperKit/FlipperKitHighlightOverlay
    - FlipperKit/FlipperKitLayoutHelpers
    - FlipperKit/FlipperKitLayoutIOSDescriptors
    - FlipperKit/FlipperKitLayoutTextSearchable
    - YogaKit (~> 1.18)
  - FlipperKit/FlipperKitLayoutTextSearchable (0.125.0)
  - FlipperKit/FlipperKitNetworkPlugin (0.125.0):
    - FlipperKit/Core
  - FlipperKit/FlipperKitReactPlugin (0.125.0):
    - FlipperKit/Core
  - FlipperKit/FlipperKitUserDefaultsPlugin (0.125.0):
    - FlipperKit/Core
  - FlipperKit/SKIOSNetworkPlugin (0.125.0):
    - FlipperKit/Core
    - FlipperKit/FlipperKitNetworkPlugin
  - fmt (6.2.1)
  - glog (0.3.5)
  - hermes-engine (0.71.10):
    - hermes-engine/Pre-built (= 0.71.10)
  - hermes-engine/Pre-built (0.71.10)
  - JoplinCommonShareExtension (1.0.0)
  - JoplinRNShareExtension (1.0.0):
    - JoplinCommonShareExtension
    - React
  - libevent (2.1.12)
  - OpenSSL-Universal (1.1.1100)
  - RCT-Folly (2021.07.22.00):
    - boost
    - DoubleConversion
    - fmt (~> 6.2.1)
    - glog
    - RCT-Folly/Default (= 2021.07.22.00)
  - RCT-Folly/Default (2021.07.22.00):
    - boost
    - DoubleConversion
    - fmt (~> 6.2.1)
    - glog
  - RCT-Folly/Futures (2021.07.22.00):
    - boost
    - DoubleConversion
    - fmt (~> 6.2.1)
    - glog
    - libevent
  - RCTRequired (0.71.10)
  - RCTTypeSafety (0.71.10):
    - FBLazyVector (= 0.71.10)
    - RCTRequired (= 0.71.10)
    - React-Core (= 0.71.10)
  - React (0.71.10):
    - React-Core (= 0.71.10)
    - React-Core/DevSupport (= 0.71.10)
    - React-Core/RCTWebSocket (= 0.71.10)
    - React-RCTActionSheet (= 0.71.10)
    - React-RCTAnimation (= 0.71.10)
    - React-RCTBlob (= 0.71.10)
    - React-RCTImage (= 0.71.10)
    - React-RCTLinking (= 0.71.10)
    - React-RCTNetwork (= 0.71.10)
    - React-RCTSettings (= 0.71.10)
    - React-RCTText (= 0.71.10)
    - React-RCTVibration (= 0.71.10)
  - React-callinvoker (0.71.10)
  - React-Codegen (0.71.10):
    - FBReactNativeSpec
    - hermes-engine
    - RCT-Folly
    - RCTRequired
    - RCTTypeSafety
    - React-Core
    - React-jsi
    - React-jsiexecutor
    - ReactCommon/turbomodule/bridging
    - ReactCommon/turbomodule/core
  - React-Core (0.71.10):
    - glog
    - hermes-engine
    - RCT-Folly (= 2021.07.22.00)
    - React-Core/Default (= 0.71.10)
    - React-cxxreact (= 0.71.10)
    - React-hermes
    - React-jsi (= 0.71.10)
    - React-jsiexecutor (= 0.71.10)
    - React-perflogger (= 0.71.10)
    - Yoga
  - React-Core/CoreModulesHeaders (0.71.10):
    - glog
    - hermes-engine
    - RCT-Folly (= 2021.07.22.00)
    - React-Core/Default
    - React-cxxreact (= 0.71.10)
    - React-hermes
    - React-jsi (= 0.71.10)
    - React-jsiexecutor (= 0.71.10)
    - React-perflogger (= 0.71.10)
    - Yoga
  - React-Core/Default (0.71.10):
    - glog
    - hermes-engine
    - RCT-Folly (= 2021.07.22.00)
    - React-cxxreact (= 0.71.10)
    - React-hermes
    - React-jsi (= 0.71.10)
    - React-jsiexecutor (= 0.71.10)
    - React-perflogger (= 0.71.10)
    - Yoga
  - React-Core/DevSupport (0.71.10):
    - glog
    - hermes-engine
    - RCT-Folly (= 2021.07.22.00)
    - React-Core/Default (= 0.71.10)
    - React-Core/RCTWebSocket (= 0.71.10)
    - React-cxxreact (= 0.71.10)
    - React-hermes
    - React-jsi (= 0.71.10)
    - React-jsiexecutor (= 0.71.10)
    - React-jsinspector (= 0.71.10)
    - React-perflogger (= 0.71.10)
    - Yoga
  - React-Core/RCTActionSheetHeaders (0.71.10):
    - glog
    - hermes-engine
    - RCT-Folly (= 2021.07.22.00)
    - React-Core/Default
    - React-cxxreact (= 0.71.10)
    - React-hermes
    - React-jsi (= 0.71.10)
    - React-jsiexecutor (= 0.71.10)
    - React-perflogger (= 0.71.10)
    - Yoga
  - React-Core/RCTAnimationHeaders (0.71.10):
    - glog
    - hermes-engine
    - RCT-Folly (= 2021.07.22.00)
    - React-Core/Default
    - React-cxxreact (= 0.71.10)
    - React-hermes
    - React-jsi (= 0.71.10)
    - React-jsiexecutor (= 0.71.10)
    - React-perflogger (= 0.71.10)
    - Yoga
  - React-Core/RCTBlobHeaders (0.71.10):
    - glog
    - hermes-engine
    - RCT-Folly (= 2021.07.22.00)
    - React-Core/Default
    - React-cxxreact (= 0.71.10)
    - React-hermes
    - React-jsi (= 0.71.10)
    - React-jsiexecutor (= 0.71.10)
    - React-perflogger (= 0.71.10)
    - Yoga
  - React-Core/RCTImageHeaders (0.71.10):
    - glog
    - hermes-engine
    - RCT-Folly (= 2021.07.22.00)
    - React-Core/Default
    - React-cxxreact (= 0.71.10)
    - React-hermes
    - React-jsi (= 0.71.10)
    - React-jsiexecutor (= 0.71.10)
    - React-perflogger (= 0.71.10)
    - Yoga
  - React-Core/RCTLinkingHeaders (0.71.10):
    - glog
    - hermes-engine
    - RCT-Folly (= 2021.07.22.00)
    - React-Core/Default
    - React-cxxreact (= 0.71.10)
    - React-hermes
    - React-jsi (= 0.71.10)
    - React-jsiexecutor (= 0.71.10)
    - React-perflogger (= 0.71.10)
    - Yoga
  - React-Core/RCTNetworkHeaders (0.71.10):
    - glog
    - hermes-engine
    - RCT-Folly (= 2021.07.22.00)
    - React-Core/Default
    - React-cxxreact (= 0.71.10)
    - React-hermes
    - React-jsi (= 0.71.10)
    - React-jsiexecutor (= 0.71.10)
    - React-perflogger (= 0.71.10)
    - Yoga
  - React-Core/RCTSettingsHeaders (0.71.10):
    - glog
    - hermes-engine
    - RCT-Folly (= 2021.07.22.00)
    - React-Core/Default
    - React-cxxreact (= 0.71.10)
    - React-hermes
    - React-jsi (= 0.71.10)
    - React-jsiexecutor (= 0.71.10)
    - React-perflogger (= 0.71.10)
    - Yoga
  - React-Core/RCTTextHeaders (0.71.10):
    - glog
    - hermes-engine
    - RCT-Folly (= 2021.07.22.00)
    - React-Core/Default
    - React-cxxreact (= 0.71.10)
    - React-hermes
    - React-jsi (= 0.71.10)
    - React-jsiexecutor (= 0.71.10)
    - React-perflogger (= 0.71.10)
    - Yoga
  - React-Core/RCTVibrationHeaders (0.71.10):
    - glog
    - hermes-engine
    - RCT-Folly (= 2021.07.22.00)
    - React-Core/Default
    - React-cxxreact (= 0.71.10)
    - React-hermes
    - React-jsi (= 0.71.10)
    - React-jsiexecutor (= 0.71.10)
    - React-perflogger (= 0.71.10)
    - Yoga
  - React-Core/RCTWebSocket (0.71.10):
    - glog
    - hermes-engine
    - RCT-Folly (= 2021.07.22.00)
    - React-Core/Default (= 0.71.10)
    - React-cxxreact (= 0.71.10)
    - React-hermes
    - React-jsi (= 0.71.10)
    - React-jsiexecutor (= 0.71.10)
    - React-perflogger (= 0.71.10)
    - Yoga
  - React-CoreModules (0.71.10):
    - RCT-Folly (= 2021.07.22.00)
    - RCTTypeSafety (= 0.71.10)
    - React-Codegen (= 0.71.10)
    - React-Core/CoreModulesHeaders (= 0.71.10)
    - React-jsi (= 0.71.10)
    - React-RCTBlob
    - React-RCTImage (= 0.71.10)
    - ReactCommon/turbomodule/core (= 0.71.10)
  - React-cxxreact (0.71.10):
    - boost (= 1.76.0)
    - DoubleConversion
    - glog
    - hermes-engine
    - RCT-Folly (= 2021.07.22.00)
    - React-callinvoker (= 0.71.10)
    - React-jsi (= 0.71.10)
    - React-jsinspector (= 0.71.10)
    - React-logger (= 0.71.10)
    - React-perflogger (= 0.71.10)
    - React-runtimeexecutor (= 0.71.10)
  - React-hermes (0.71.10):
    - DoubleConversion
    - glog
    - hermes-engine
    - RCT-Folly (= 2021.07.22.00)
    - RCT-Folly/Futures (= 2021.07.22.00)
    - React-cxxreact (= 0.71.10)
    - React-jsi
    - React-jsiexecutor (= 0.71.10)
    - React-jsinspector (= 0.71.10)
    - React-perflogger (= 0.71.10)
  - React-jsi (0.71.10):
    - boost (= 1.76.0)
    - DoubleConversion
    - glog
    - hermes-engine
    - RCT-Folly (= 2021.07.22.00)
  - React-jsiexecutor (0.71.10):
    - DoubleConversion
    - glog
    - hermes-engine
    - RCT-Folly (= 2021.07.22.00)
    - React-cxxreact (= 0.71.10)
    - React-jsi (= 0.71.10)
    - React-perflogger (= 0.71.10)
  - React-jsinspector (0.71.10)
  - React-logger (0.71.10):
    - glog
  - react-native-alarm-notification (2.12.0):
    - React
  - react-native-camera (4.2.1):
    - React-Core
    - react-native-camera/RCT (= 4.2.1)
    - react-native-camera/RN (= 4.2.1)
  - react-native-camera/RCT (4.2.1):
    - React-Core
  - react-native-camera/RN (4.2.1):
    - React-Core
  - react-native-document-picker (8.2.1):
    - React-Core
  - react-native-fingerprint-scanner (6.0.0):
    - React
  - react-native-geolocation (3.0.6):
    - React-Core
  - react-native-get-random-values (1.9.0):
    - React-Core
  - react-native-image-picker (5.3.1):
    - React-Core
  - react-native-image-resizer (1.4.5):
    - React-Core
  - react-native-netinfo (9.3.10):
    - React-Core
  - react-native-rsa-native (2.0.5):
    - React
<<<<<<< HEAD
  - react-native-saf-x (2.12.0):
=======
  - react-native-saf-x (2.11.1):
>>>>>>> 1118fef1
    - React-Core
  - react-native-safe-area-context (4.5.3):
    - RCT-Folly
    - RCTRequired
    - RCTTypeSafety
    - React-Core
    - ReactCommon/turbomodule/core
  - react-native-slider (4.4.2):
    - React-Core
  - react-native-sqlite-storage (6.0.1):
    - React-Core
  - react-native-version-info (1.1.1):
    - React-Core
  - react-native-webview (12.4.0):
    - React-Core
  - React-perflogger (0.71.10)
  - React-RCTActionSheet (0.71.10):
    - React-Core/RCTActionSheetHeaders (= 0.71.10)
  - React-RCTAnimation (0.71.10):
    - RCT-Folly (= 2021.07.22.00)
    - RCTTypeSafety (= 0.71.10)
    - React-Codegen (= 0.71.10)
    - React-Core/RCTAnimationHeaders (= 0.71.10)
    - React-jsi (= 0.71.10)
    - ReactCommon/turbomodule/core (= 0.71.10)
  - React-RCTAppDelegate (0.71.10):
    - RCT-Folly
    - RCTRequired
    - RCTTypeSafety
    - React-Core
    - ReactCommon/turbomodule/core
  - React-RCTBlob (0.71.10):
    - hermes-engine
    - RCT-Folly (= 2021.07.22.00)
    - React-Codegen (= 0.71.10)
    - React-Core/RCTBlobHeaders (= 0.71.10)
    - React-Core/RCTWebSocket (= 0.71.10)
    - React-jsi (= 0.71.10)
    - React-RCTNetwork (= 0.71.10)
    - ReactCommon/turbomodule/core (= 0.71.10)
  - React-RCTImage (0.71.10):
    - RCT-Folly (= 2021.07.22.00)
    - RCTTypeSafety (= 0.71.10)
    - React-Codegen (= 0.71.10)
    - React-Core/RCTImageHeaders (= 0.71.10)
    - React-jsi (= 0.71.10)
    - React-RCTNetwork (= 0.71.10)
    - ReactCommon/turbomodule/core (= 0.71.10)
  - React-RCTLinking (0.71.10):
    - React-Codegen (= 0.71.10)
    - React-Core/RCTLinkingHeaders (= 0.71.10)
    - React-jsi (= 0.71.10)
    - ReactCommon/turbomodule/core (= 0.71.10)
  - React-RCTNetwork (0.71.10):
    - RCT-Folly (= 2021.07.22.00)
    - RCTTypeSafety (= 0.71.10)
    - React-Codegen (= 0.71.10)
    - React-Core/RCTNetworkHeaders (= 0.71.10)
    - React-jsi (= 0.71.10)
    - ReactCommon/turbomodule/core (= 0.71.10)
  - React-RCTSettings (0.71.10):
    - RCT-Folly (= 2021.07.22.00)
    - RCTTypeSafety (= 0.71.10)
    - React-Codegen (= 0.71.10)
    - React-Core/RCTSettingsHeaders (= 0.71.10)
    - React-jsi (= 0.71.10)
    - ReactCommon/turbomodule/core (= 0.71.10)
  - React-RCTText (0.71.10):
    - React-Core/RCTTextHeaders (= 0.71.10)
  - React-RCTVibration (0.71.10):
    - RCT-Folly (= 2021.07.22.00)
    - React-Codegen (= 0.71.10)
    - React-Core/RCTVibrationHeaders (= 0.71.10)
    - React-jsi (= 0.71.10)
    - ReactCommon/turbomodule/core (= 0.71.10)
  - React-runtimeexecutor (0.71.10):
    - React-jsi (= 0.71.10)
  - ReactCommon/turbomodule/bridging (0.71.10):
    - DoubleConversion
    - glog
    - hermes-engine
    - RCT-Folly (= 2021.07.22.00)
    - React-callinvoker (= 0.71.10)
    - React-Core (= 0.71.10)
    - React-cxxreact (= 0.71.10)
    - React-jsi (= 0.71.10)
    - React-logger (= 0.71.10)
    - React-perflogger (= 0.71.10)
  - ReactCommon/turbomodule/core (0.71.10):
    - DoubleConversion
    - glog
    - hermes-engine
    - RCT-Folly (= 2021.07.22.00)
    - React-callinvoker (= 0.71.10)
    - React-Core (= 0.71.10)
    - React-cxxreact (= 0.71.10)
    - React-jsi (= 0.71.10)
    - React-logger (= 0.71.10)
    - React-perflogger (= 0.71.10)
  - rn-fetch-blob (0.12.0):
    - React-Core
  - RNCClipboard (1.5.1):
    - React-Core
  - RNCPushNotificationIOS (1.11.0):
    - React-Core
  - RNDateTimePicker (7.1.0):
    - React-Core
  - RNExitApp (1.1.0):
    - React
  - RNFileViewer (2.1.5):
    - React-Core
  - RNFS (2.20.0):
    - React-Core
  - RNLocalize (3.0.0):
    - React-Core
  - RNQuickAction (0.3.13):
    - React
  - RNSecureRandom (1.0.1):
    - React
  - RNShare (8.2.2):
    - React-Core
  - RNVectorIcons (9.2.0):
    - React-Core
  - RNZipArchive (6.0.9):
    - React-Core
    - RNZipArchive/Core (= 6.0.9)
    - SSZipArchive (~> 2.2)
  - RNZipArchive/Core (6.0.9):
    - React-Core
    - SSZipArchive (~> 2.2)
  - SocketRocket (0.6.0)
  - SSZipArchive (2.4.3)
  - Yoga (1.14.0)
  - YogaKit (1.18.1):
    - Yoga (~> 1.14)

DEPENDENCIES:
  - boost (from `../node_modules/react-native/third-party-podspecs/boost.podspec`)
  - DoubleConversion (from `../node_modules/react-native/third-party-podspecs/DoubleConversion.podspec`)
  - FBLazyVector (from `../node_modules/react-native/Libraries/FBLazyVector`)
  - FBReactNativeSpec (from `../node_modules/react-native/React/FBReactNativeSpec`)
  - Flipper (= 0.125.0)
  - Flipper-Boost-iOSX (= 1.76.0.1.11)
  - Flipper-DoubleConversion (= 3.2.0.1)
  - Flipper-Fmt (= 7.1.7)
  - Flipper-Folly (= 2.6.10)
  - Flipper-Glog (= 0.5.0.5)
  - Flipper-PeerTalk (= 0.0.4)
  - Flipper-RSocket (= 1.4.3)
  - FlipperKit (= 0.125.0)
  - FlipperKit/Core (= 0.125.0)
  - FlipperKit/CppBridge (= 0.125.0)
  - FlipperKit/FBCxxFollyDynamicConvert (= 0.125.0)
  - FlipperKit/FBDefines (= 0.125.0)
  - FlipperKit/FKPortForwarding (= 0.125.0)
  - FlipperKit/FlipperKitHighlightOverlay (= 0.125.0)
  - FlipperKit/FlipperKitLayoutPlugin (= 0.125.0)
  - FlipperKit/FlipperKitLayoutTextSearchable (= 0.125.0)
  - FlipperKit/FlipperKitNetworkPlugin (= 0.125.0)
  - FlipperKit/FlipperKitReactPlugin (= 0.125.0)
  - FlipperKit/FlipperKitUserDefaultsPlugin (= 0.125.0)
  - FlipperKit/SKIOSNetworkPlugin (= 0.125.0)
  - glog (from `../node_modules/react-native/third-party-podspecs/glog.podspec`)
  - hermes-engine (from `../node_modules/react-native/sdks/hermes-engine/hermes-engine.podspec`)
  - JoplinCommonShareExtension (from `ShareExtension`)
  - JoplinRNShareExtension (from `ShareExtension`)
  - libevent (~> 2.1.12)
  - OpenSSL-Universal (= 1.1.1100)
  - RCT-Folly (from `../node_modules/react-native/third-party-podspecs/RCT-Folly.podspec`)
  - RCTRequired (from `../node_modules/react-native/Libraries/RCTRequired`)
  - RCTTypeSafety (from `../node_modules/react-native/Libraries/TypeSafety`)
  - React (from `../node_modules/react-native/`)
  - React-callinvoker (from `../node_modules/react-native/ReactCommon/callinvoker`)
  - React-Codegen (from `build/generated/ios`)
  - React-Core (from `../node_modules/react-native/`)
  - React-Core/DevSupport (from `../node_modules/react-native/`)
  - React-Core/RCTWebSocket (from `../node_modules/react-native/`)
  - React-CoreModules (from `../node_modules/react-native/React/CoreModules`)
  - React-cxxreact (from `../node_modules/react-native/ReactCommon/cxxreact`)
  - React-hermes (from `../node_modules/react-native/ReactCommon/hermes`)
  - React-jsi (from `../node_modules/react-native/ReactCommon/jsi`)
  - React-jsiexecutor (from `../node_modules/react-native/ReactCommon/jsiexecutor`)
  - React-jsinspector (from `../node_modules/react-native/ReactCommon/jsinspector`)
  - React-logger (from `../node_modules/react-native/ReactCommon/logger`)
  - "react-native-alarm-notification (from `../node_modules/@joplin/react-native-alarm-notification`)"
  - react-native-camera (from `../node_modules/react-native-camera`)
  - react-native-document-picker (from `../node_modules/react-native-document-picker`)
  - react-native-fingerprint-scanner (from `../node_modules/react-native-fingerprint-scanner`)
  - "react-native-geolocation (from `../node_modules/@react-native-community/geolocation`)"
  - react-native-get-random-values (from `../node_modules/react-native-get-random-values`)
  - react-native-image-picker (from `../node_modules/react-native-image-picker`)
  - react-native-image-resizer (from `../node_modules/react-native-image-resizer`)
  - "react-native-netinfo (from `../node_modules/@react-native-community/netinfo`)"
  - react-native-rsa-native (from `../node_modules/react-native-rsa-native`)
  - "react-native-saf-x (from `../node_modules/@joplin/react-native-saf-x`)"
  - react-native-safe-area-context (from `../node_modules/react-native-safe-area-context`)
  - "react-native-slider (from `../node_modules/@react-native-community/slider`)"
  - react-native-sqlite-storage (from `../node_modules/react-native-sqlite-storage`)
  - react-native-version-info (from `../node_modules/react-native-version-info`)
  - react-native-webview (from `../node_modules/react-native-webview`)
  - React-perflogger (from `../node_modules/react-native/ReactCommon/reactperflogger`)
  - React-RCTActionSheet (from `../node_modules/react-native/Libraries/ActionSheetIOS`)
  - React-RCTAnimation (from `../node_modules/react-native/Libraries/NativeAnimation`)
  - React-RCTAppDelegate (from `../node_modules/react-native/Libraries/AppDelegate`)
  - React-RCTBlob (from `../node_modules/react-native/Libraries/Blob`)
  - React-RCTImage (from `../node_modules/react-native/Libraries/Image`)
  - React-RCTLinking (from `../node_modules/react-native/Libraries/LinkingIOS`)
  - React-RCTNetwork (from `../node_modules/react-native/Libraries/Network`)
  - React-RCTSettings (from `../node_modules/react-native/Libraries/Settings`)
  - React-RCTText (from `../node_modules/react-native/Libraries/Text`)
  - React-RCTVibration (from `../node_modules/react-native/Libraries/Vibration`)
  - React-runtimeexecutor (from `../node_modules/react-native/ReactCommon/runtimeexecutor`)
  - ReactCommon/turbomodule/core (from `../node_modules/react-native/ReactCommon`)
  - rn-fetch-blob (from `../node_modules/rn-fetch-blob`)
  - "RNCClipboard (from `../node_modules/@react-native-community/clipboard`)"
  - "RNCPushNotificationIOS (from `../node_modules/@react-native-community/push-notification-ios`)"
  - "RNDateTimePicker (from `../node_modules/@react-native-community/datetimepicker`)"
  - RNExitApp (from `../node_modules/react-native-exit-app`)
  - RNFileViewer (from `../node_modules/react-native-file-viewer`)
  - RNFS (from `../node_modules/react-native-fs`)
  - RNLocalize (from `../node_modules/react-native-localize`)
  - RNQuickAction (from `../node_modules/react-native-quick-actions`)
  - RNSecureRandom (from `../node_modules/react-native-securerandom`)
  - RNShare (from `../node_modules/react-native-share`)
  - RNVectorIcons (from `../node_modules/react-native-vector-icons`)
  - RNZipArchive (from `../node_modules/react-native-zip-archive`)
  - Yoga (from `../node_modules/react-native/ReactCommon/yoga`)

SPEC REPOS:
  trunk:
    - CocoaAsyncSocket
    - Flipper
    - Flipper-Boost-iOSX
    - Flipper-DoubleConversion
    - Flipper-Fmt
    - Flipper-Folly
    - Flipper-Glog
    - Flipper-PeerTalk
    - Flipper-RSocket
    - FlipperKit
    - fmt
    - libevent
    - OpenSSL-Universal
    - SocketRocket
    - SSZipArchive
    - YogaKit

EXTERNAL SOURCES:
  boost:
    :podspec: "../node_modules/react-native/third-party-podspecs/boost.podspec"
  DoubleConversion:
    :podspec: "../node_modules/react-native/third-party-podspecs/DoubleConversion.podspec"
  FBLazyVector:
    :path: "../node_modules/react-native/Libraries/FBLazyVector"
  FBReactNativeSpec:
    :path: "../node_modules/react-native/React/FBReactNativeSpec"
  glog:
    :podspec: "../node_modules/react-native/third-party-podspecs/glog.podspec"
  hermes-engine:
    :podspec: "../node_modules/react-native/sdks/hermes-engine/hermes-engine.podspec"
  JoplinCommonShareExtension:
    :path: ShareExtension
  JoplinRNShareExtension:
    :path: ShareExtension
  RCT-Folly:
    :podspec: "../node_modules/react-native/third-party-podspecs/RCT-Folly.podspec"
  RCTRequired:
    :path: "../node_modules/react-native/Libraries/RCTRequired"
  RCTTypeSafety:
    :path: "../node_modules/react-native/Libraries/TypeSafety"
  React:
    :path: "../node_modules/react-native/"
  React-callinvoker:
    :path: "../node_modules/react-native/ReactCommon/callinvoker"
  React-Codegen:
    :path: build/generated/ios
  React-Core:
    :path: "../node_modules/react-native/"
  React-CoreModules:
    :path: "../node_modules/react-native/React/CoreModules"
  React-cxxreact:
    :path: "../node_modules/react-native/ReactCommon/cxxreact"
  React-hermes:
    :path: "../node_modules/react-native/ReactCommon/hermes"
  React-jsi:
    :path: "../node_modules/react-native/ReactCommon/jsi"
  React-jsiexecutor:
    :path: "../node_modules/react-native/ReactCommon/jsiexecutor"
  React-jsinspector:
    :path: "../node_modules/react-native/ReactCommon/jsinspector"
  React-logger:
    :path: "../node_modules/react-native/ReactCommon/logger"
  react-native-alarm-notification:
    :path: "../node_modules/@joplin/react-native-alarm-notification"
  react-native-camera:
    :path: "../node_modules/react-native-camera"
  react-native-document-picker:
    :path: "../node_modules/react-native-document-picker"
  react-native-fingerprint-scanner:
    :path: "../node_modules/react-native-fingerprint-scanner"
  react-native-geolocation:
    :path: "../node_modules/@react-native-community/geolocation"
  react-native-get-random-values:
    :path: "../node_modules/react-native-get-random-values"
  react-native-image-picker:
    :path: "../node_modules/react-native-image-picker"
  react-native-image-resizer:
    :path: "../node_modules/react-native-image-resizer"
  react-native-netinfo:
    :path: "../node_modules/@react-native-community/netinfo"
  react-native-rsa-native:
    :path: "../node_modules/react-native-rsa-native"
  react-native-saf-x:
    :path: "../node_modules/@joplin/react-native-saf-x"
  react-native-safe-area-context:
    :path: "../node_modules/react-native-safe-area-context"
  react-native-slider:
    :path: "../node_modules/@react-native-community/slider"
  react-native-sqlite-storage:
    :path: "../node_modules/react-native-sqlite-storage"
  react-native-version-info:
    :path: "../node_modules/react-native-version-info"
  react-native-webview:
    :path: "../node_modules/react-native-webview"
  React-perflogger:
    :path: "../node_modules/react-native/ReactCommon/reactperflogger"
  React-RCTActionSheet:
    :path: "../node_modules/react-native/Libraries/ActionSheetIOS"
  React-RCTAnimation:
    :path: "../node_modules/react-native/Libraries/NativeAnimation"
  React-RCTAppDelegate:
    :path: "../node_modules/react-native/Libraries/AppDelegate"
  React-RCTBlob:
    :path: "../node_modules/react-native/Libraries/Blob"
  React-RCTImage:
    :path: "../node_modules/react-native/Libraries/Image"
  React-RCTLinking:
    :path: "../node_modules/react-native/Libraries/LinkingIOS"
  React-RCTNetwork:
    :path: "../node_modules/react-native/Libraries/Network"
  React-RCTSettings:
    :path: "../node_modules/react-native/Libraries/Settings"
  React-RCTText:
    :path: "../node_modules/react-native/Libraries/Text"
  React-RCTVibration:
    :path: "../node_modules/react-native/Libraries/Vibration"
  React-runtimeexecutor:
    :path: "../node_modules/react-native/ReactCommon/runtimeexecutor"
  ReactCommon:
    :path: "../node_modules/react-native/ReactCommon"
  rn-fetch-blob:
    :path: "../node_modules/rn-fetch-blob"
  RNCClipboard:
    :path: "../node_modules/@react-native-community/clipboard"
  RNCPushNotificationIOS:
    :path: "../node_modules/@react-native-community/push-notification-ios"
  RNDateTimePicker:
    :path: "../node_modules/@react-native-community/datetimepicker"
  RNExitApp:
    :path: "../node_modules/react-native-exit-app"
  RNFileViewer:
    :path: "../node_modules/react-native-file-viewer"
  RNFS:
    :path: "../node_modules/react-native-fs"
  RNLocalize:
    :path: "../node_modules/react-native-localize"
  RNQuickAction:
    :path: "../node_modules/react-native-quick-actions"
  RNSecureRandom:
    :path: "../node_modules/react-native-securerandom"
  RNShare:
    :path: "../node_modules/react-native-share"
  RNVectorIcons:
    :path: "../node_modules/react-native-vector-icons"
  RNZipArchive:
    :path: "../node_modules/react-native-zip-archive"
  Yoga:
    :path: "../node_modules/react-native/ReactCommon/yoga"

SPEC CHECKSUMS:
  boost: 57d2868c099736d80fcd648bf211b4431e51a558
  CocoaAsyncSocket: 065fd1e645c7abab64f7a6a2007a48038fdc6a99
  DoubleConversion: 5189b271737e1565bdce30deb4a08d647e3f5f54
  FBLazyVector: ddb55c55295ea51ed98aa7e2e08add2f826309d5
  FBReactNativeSpec: 90fc1a90b4b7a171e0a7c20ea426c1bf6ce4399c
  Flipper: 26fc4b7382499f1281eb8cb921e5c3ad6de91fe0
  Flipper-Boost-iOSX: fd1e2b8cbef7e662a122412d7ac5f5bea715403c
  Flipper-DoubleConversion: 2dc99b02f658daf147069aad9dbd29d8feb06d30
  Flipper-Fmt: 60cbdd92fc254826e61d669a5d87ef7015396a9b
  Flipper-Folly: 584845625005ff068a6ebf41f857f468decd26b3
  Flipper-Glog: 70c50ce58ddaf67dc35180db05f191692570f446
  Flipper-PeerTalk: 116d8f857dc6ef55c7a5a75ea3ceaafe878aadc9
  Flipper-RSocket: d9d9ade67cbecf6ac10730304bf5607266dd2541
  FlipperKit: cbdee19bdd4e7f05472a66ce290f1b729ba3cb86
  fmt: ff9d55029c625d3757ed641535fd4a75fedc7ce9
  glog: 04b94705f318337d7ead9e6d17c019bd9b1f6b1b
  hermes-engine: d27603b55a48402501ad1928c05411dae9cd6b85
  JoplinCommonShareExtension: a8b60b02704d85a7305627912c0240e94af78db7
  JoplinRNShareExtension: 485f3e6dad83b7b77f1572eabc249f869ee55c02
  libevent: 4049cae6c81cdb3654a443be001fb9bdceff7913
  OpenSSL-Universal: ebc357f1e6bc71fa463ccb2fe676756aff50e88c
  RCT-Folly: 424b8c9a7a0b9ab2886ffe9c3b041ef628fd4fb1
  RCTRequired: 8ef706f91e2b643cd32c26a57700b5f24fab0585
  RCTTypeSafety: 5fbddd8eb9242b91ac0d901c01da3673f358b1b7
  React: e5d2d559e89d256a1d6da64d51adaecda9c8ddae
  React-callinvoker: 352ecbafbdccca5fdf4aed99c98ae5b7fc28e39b
  React-Codegen: fa660a71e24078b2e52a62ecc2f3048c2f8ae6d7
  React-Core: 4ec45c2d537fe58e6d878bec6a13e3e2bed9c182
  React-CoreModules: 63f7f9fda3d4b214040a80e3f47ab4fb9a3e88e6
  React-cxxreact: 1a729807190ebf98ce5fb0c3d2ed211e8b5f2f87
  React-hermes: eb93eb6e7921ecd4abcc6e741b327f40763e850f
  React-jsi: 1995961abdff0c9af9aae8a6b24468f21811000e
  React-jsiexecutor: 4bb480a183a354e4dbfb1012936b1a2bb9357de7
  React-jsinspector: cdc854f8b13abd202afa54bc12578e5afb9cfae1
  React-logger: ef2269b3afa6ba868da90496c3e17a4ec4f4cee0
  react-native-alarm-notification: 0732f97be04975a23ba60e675bdb961a0aaf6aa6
  react-native-camera: 3eae183c1d111103963f3dd913b65d01aef8110f
  react-native-document-picker: 69ca2094d8780cfc1e7e613894d15290fdc54bba
  react-native-fingerprint-scanner: ac6656f18c8e45a7459302b84da41a44ad96dbbe
  react-native-geolocation: 0f7fe8a4c2de477e278b0365cce27d089a8c5903
  react-native-get-random-values: dee677497c6a740b71e5612e8dbd83e7539ed5bb
  react-native-image-picker: ec9b713e248760bfa0f879f0715391de4651a7cb
  react-native-image-resizer: d9fb629a867335bdc13230ac2a58702bb8c8828f
  react-native-netinfo: ccbe1085dffd16592791d550189772e13bf479e2
  react-native-rsa-native: 12132eb627797529fdb1f0d22fd0f8f9678df64a
<<<<<<< HEAD
  react-native-saf-x: 129cd2ddf120a1f6164c724b2846d172666b33de
=======
  react-native-saf-x: 3bcf57a3e334ecbcdde74a2c5fc00d7b335588de
>>>>>>> 1118fef1
  react-native-safe-area-context: b8979f5eda6ed5903d4dbc885be3846ea3daa753
  react-native-slider: 33b8d190b59d4f67a541061bb91775d53d617d9d
  react-native-sqlite-storage: f6d515e1c446d1e6d026aa5352908a25d4de3261
  react-native-version-info: a106f23009ac0db4ee00de39574eb546682579b9
  react-native-webview: 65f1143983cfeaedf02fd25b2621d3f4a37075de
  React-perflogger: 217095464d5c4bb70df0742fa86bf2a363693468
  React-RCTActionSheet: 8deae9b85a4cbc6a2243618ea62a374880a2c614
  React-RCTAnimation: 59c62353a8b59ce206044786c5d30e4754bffa64
  React-RCTAppDelegate: ef66a6904141fca96bffb00fac327a482b575f19
  React-RCTBlob: 8e518bae3d6ca97ffb7088da673fbbc53042d94d
  React-RCTImage: 36c0324ff499802b9874d6803ca72026e90434f6
  React-RCTLinking: 401aec3a01b18c2c8ed93bf3a6758b87e617c58d
  React-RCTNetwork: cb25b9f2737c3aa2cde0fe0bd7ff7fabf7bf9ad0
  React-RCTSettings: cb6ae9f656e1c880500c2ecbe8e72861c2262afa
  React-RCTText: 7404fd01809244d79d456f92cfe6f9fbadf69209
  React-RCTVibration: d13cc2d63286c633393d3a7f6f607cc2a09ec011
  React-runtimeexecutor: a9a1cd79996c9a0846e3232ecb25c64e1cc0172e
  ReactCommon: 65718685d4095d06b4b1af8042e12f1df2925c31
  rn-fetch-blob: f065bb7ab7fb48dd002629f8bdcb0336602d3cba
  RNCClipboard: 41d8d918092ae8e676f18adada19104fa3e68495
  RNCPushNotificationIOS: 64218f3c776c03d7408284a819b2abfda1834bc8
  RNDateTimePicker: 7ecd54a97fc3749f38c3c89a171f6cbd52f3c142
  RNExitApp: c4e052df2568b43bec8a37c7cd61194d4cfee2c3
  RNFileViewer: ce7ca3ac370e18554d35d6355cffd7c30437c592
  RNFS: 4ac0f0ea233904cb798630b3c077808c06931688
  RNLocalize: 5944c97d2fe8150913a51ddd5eab4e23a82bd80d
  RNQuickAction: 6d404a869dc872cde841ad3147416a670d13fa93
  RNSecureRandom: 07efbdf2cd99efe13497433668e54acd7df49fef
  RNShare: d82e10f6b7677f4b0048c23709bd04098d5aee6c
  RNVectorIcons: fcc2f6cb32f5735b586e66d14103a74ce6ad61f8
  RNZipArchive: 68a0c6db4b1c103f846f1559622050df254a3ade
  SocketRocket: fccef3f9c5cedea1353a9ef6ada904fde10d6608
  SSZipArchive: fe6a26b2a54d5a0890f2567b5cc6de5caa600aef
  Yoga: e7ea9e590e27460d28911403b894722354d73479
  YogaKit: f782866e155069a2cca2517aafea43200b01fd5a

PODFILE CHECKSUM: 3b2cace838120977b5b54871752c9dddf5a11cea

COCOAPODS: 1.11.3<|MERGE_RESOLUTION|>--- conflicted
+++ resolved
@@ -2,14 +2,14 @@
   - boost (1.76.0)
   - CocoaAsyncSocket (7.6.5)
   - DoubleConversion (1.1.6)
-  - FBLazyVector (0.71.10)
-  - FBReactNativeSpec (0.71.10):
-    - RCT-Folly (= 2021.07.22.00)
-    - RCTRequired (= 0.71.10)
-    - RCTTypeSafety (= 0.71.10)
-    - React-Core (= 0.71.10)
-    - React-jsi (= 0.71.10)
-    - ReactCommon/turbomodule/core (= 0.71.10)
+  - FBLazyVector (0.70.6)
+  - FBReactNativeSpec (0.70.6):
+    - RCT-Folly (= 2021.07.22.00)
+    - RCTRequired (= 0.70.6)
+    - RCTTypeSafety (= 0.70.6)
+    - React-Core (= 0.70.6)
+    - React-jsi (= 0.70.6)
+    - ReactCommon/turbomodule/core (= 0.70.6)
   - Flipper (0.125.0):
     - Flipper-Folly (~> 2.6)
     - Flipper-RSocket (~> 1.4)
@@ -73,9 +73,6 @@
     - FlipperKit/FlipperKitNetworkPlugin
   - fmt (6.2.1)
   - glog (0.3.5)
-  - hermes-engine (0.71.10):
-    - hermes-engine/Pre-built (= 0.71.10)
-  - hermes-engine/Pre-built (0.71.10)
   - JoplinCommonShareExtension (1.0.0)
   - JoplinRNShareExtension (1.0.0):
     - JoplinCommonShareExtension
@@ -93,247 +90,205 @@
     - DoubleConversion
     - fmt (~> 6.2.1)
     - glog
-  - RCT-Folly/Futures (2021.07.22.00):
-    - boost
-    - DoubleConversion
-    - fmt (~> 6.2.1)
-    - glog
-    - libevent
-  - RCTRequired (0.71.10)
-  - RCTTypeSafety (0.71.10):
-    - FBLazyVector (= 0.71.10)
-    - RCTRequired (= 0.71.10)
-    - React-Core (= 0.71.10)
-  - React (0.71.10):
-    - React-Core (= 0.71.10)
-    - React-Core/DevSupport (= 0.71.10)
-    - React-Core/RCTWebSocket (= 0.71.10)
-    - React-RCTActionSheet (= 0.71.10)
-    - React-RCTAnimation (= 0.71.10)
-    - React-RCTBlob (= 0.71.10)
-    - React-RCTImage (= 0.71.10)
-    - React-RCTLinking (= 0.71.10)
-    - React-RCTNetwork (= 0.71.10)
-    - React-RCTSettings (= 0.71.10)
-    - React-RCTText (= 0.71.10)
-    - React-RCTVibration (= 0.71.10)
-  - React-callinvoker (0.71.10)
-  - React-Codegen (0.71.10):
-    - FBReactNativeSpec
-    - hermes-engine
-    - RCT-Folly
-    - RCTRequired
-    - RCTTypeSafety
-    - React-Core
-    - React-jsi
-    - React-jsiexecutor
-    - ReactCommon/turbomodule/bridging
-    - ReactCommon/turbomodule/core
-  - React-Core (0.71.10):
-    - glog
-    - hermes-engine
-    - RCT-Folly (= 2021.07.22.00)
-    - React-Core/Default (= 0.71.10)
-    - React-cxxreact (= 0.71.10)
-    - React-hermes
-    - React-jsi (= 0.71.10)
-    - React-jsiexecutor (= 0.71.10)
-    - React-perflogger (= 0.71.10)
-    - Yoga
-  - React-Core/CoreModulesHeaders (0.71.10):
-    - glog
-    - hermes-engine
-    - RCT-Folly (= 2021.07.22.00)
-    - React-Core/Default
-    - React-cxxreact (= 0.71.10)
-    - React-hermes
-    - React-jsi (= 0.71.10)
-    - React-jsiexecutor (= 0.71.10)
-    - React-perflogger (= 0.71.10)
-    - Yoga
-  - React-Core/Default (0.71.10):
-    - glog
-    - hermes-engine
-    - RCT-Folly (= 2021.07.22.00)
-    - React-cxxreact (= 0.71.10)
-    - React-hermes
-    - React-jsi (= 0.71.10)
-    - React-jsiexecutor (= 0.71.10)
-    - React-perflogger (= 0.71.10)
-    - Yoga
-  - React-Core/DevSupport (0.71.10):
-    - glog
-    - hermes-engine
-    - RCT-Folly (= 2021.07.22.00)
-    - React-Core/Default (= 0.71.10)
-    - React-Core/RCTWebSocket (= 0.71.10)
-    - React-cxxreact (= 0.71.10)
-    - React-hermes
-    - React-jsi (= 0.71.10)
-    - React-jsiexecutor (= 0.71.10)
-    - React-jsinspector (= 0.71.10)
-    - React-perflogger (= 0.71.10)
-    - Yoga
-  - React-Core/RCTActionSheetHeaders (0.71.10):
-    - glog
-    - hermes-engine
-    - RCT-Folly (= 2021.07.22.00)
-    - React-Core/Default
-    - React-cxxreact (= 0.71.10)
-    - React-hermes
-    - React-jsi (= 0.71.10)
-    - React-jsiexecutor (= 0.71.10)
-    - React-perflogger (= 0.71.10)
-    - Yoga
-  - React-Core/RCTAnimationHeaders (0.71.10):
-    - glog
-    - hermes-engine
-    - RCT-Folly (= 2021.07.22.00)
-    - React-Core/Default
-    - React-cxxreact (= 0.71.10)
-    - React-hermes
-    - React-jsi (= 0.71.10)
-    - React-jsiexecutor (= 0.71.10)
-    - React-perflogger (= 0.71.10)
-    - Yoga
-  - React-Core/RCTBlobHeaders (0.71.10):
-    - glog
-    - hermes-engine
-    - RCT-Folly (= 2021.07.22.00)
-    - React-Core/Default
-    - React-cxxreact (= 0.71.10)
-    - React-hermes
-    - React-jsi (= 0.71.10)
-    - React-jsiexecutor (= 0.71.10)
-    - React-perflogger (= 0.71.10)
-    - Yoga
-  - React-Core/RCTImageHeaders (0.71.10):
-    - glog
-    - hermes-engine
-    - RCT-Folly (= 2021.07.22.00)
-    - React-Core/Default
-    - React-cxxreact (= 0.71.10)
-    - React-hermes
-    - React-jsi (= 0.71.10)
-    - React-jsiexecutor (= 0.71.10)
-    - React-perflogger (= 0.71.10)
-    - Yoga
-  - React-Core/RCTLinkingHeaders (0.71.10):
-    - glog
-    - hermes-engine
-    - RCT-Folly (= 2021.07.22.00)
-    - React-Core/Default
-    - React-cxxreact (= 0.71.10)
-    - React-hermes
-    - React-jsi (= 0.71.10)
-    - React-jsiexecutor (= 0.71.10)
-    - React-perflogger (= 0.71.10)
-    - Yoga
-  - React-Core/RCTNetworkHeaders (0.71.10):
-    - glog
-    - hermes-engine
-    - RCT-Folly (= 2021.07.22.00)
-    - React-Core/Default
-    - React-cxxreact (= 0.71.10)
-    - React-hermes
-    - React-jsi (= 0.71.10)
-    - React-jsiexecutor (= 0.71.10)
-    - React-perflogger (= 0.71.10)
-    - Yoga
-  - React-Core/RCTSettingsHeaders (0.71.10):
-    - glog
-    - hermes-engine
-    - RCT-Folly (= 2021.07.22.00)
-    - React-Core/Default
-    - React-cxxreact (= 0.71.10)
-    - React-hermes
-    - React-jsi (= 0.71.10)
-    - React-jsiexecutor (= 0.71.10)
-    - React-perflogger (= 0.71.10)
-    - Yoga
-  - React-Core/RCTTextHeaders (0.71.10):
-    - glog
-    - hermes-engine
-    - RCT-Folly (= 2021.07.22.00)
-    - React-Core/Default
-    - React-cxxreact (= 0.71.10)
-    - React-hermes
-    - React-jsi (= 0.71.10)
-    - React-jsiexecutor (= 0.71.10)
-    - React-perflogger (= 0.71.10)
-    - Yoga
-  - React-Core/RCTVibrationHeaders (0.71.10):
-    - glog
-    - hermes-engine
-    - RCT-Folly (= 2021.07.22.00)
-    - React-Core/Default
-    - React-cxxreact (= 0.71.10)
-    - React-hermes
-    - React-jsi (= 0.71.10)
-    - React-jsiexecutor (= 0.71.10)
-    - React-perflogger (= 0.71.10)
-    - Yoga
-  - React-Core/RCTWebSocket (0.71.10):
-    - glog
-    - hermes-engine
-    - RCT-Folly (= 2021.07.22.00)
-    - React-Core/Default (= 0.71.10)
-    - React-cxxreact (= 0.71.10)
-    - React-hermes
-    - React-jsi (= 0.71.10)
-    - React-jsiexecutor (= 0.71.10)
-    - React-perflogger (= 0.71.10)
-    - Yoga
-  - React-CoreModules (0.71.10):
-    - RCT-Folly (= 2021.07.22.00)
-    - RCTTypeSafety (= 0.71.10)
-    - React-Codegen (= 0.71.10)
-    - React-Core/CoreModulesHeaders (= 0.71.10)
-    - React-jsi (= 0.71.10)
-    - React-RCTBlob
-    - React-RCTImage (= 0.71.10)
-    - ReactCommon/turbomodule/core (= 0.71.10)
-  - React-cxxreact (0.71.10):
+  - RCTRequired (0.70.6)
+  - RCTTypeSafety (0.70.6):
+    - FBLazyVector (= 0.70.6)
+    - RCTRequired (= 0.70.6)
+    - React-Core (= 0.70.6)
+  - React (0.70.6):
+    - React-Core (= 0.70.6)
+    - React-Core/DevSupport (= 0.70.6)
+    - React-Core/RCTWebSocket (= 0.70.6)
+    - React-RCTActionSheet (= 0.70.6)
+    - React-RCTAnimation (= 0.70.6)
+    - React-RCTBlob (= 0.70.6)
+    - React-RCTImage (= 0.70.6)
+    - React-RCTLinking (= 0.70.6)
+    - React-RCTNetwork (= 0.70.6)
+    - React-RCTSettings (= 0.70.6)
+    - React-RCTText (= 0.70.6)
+    - React-RCTVibration (= 0.70.6)
+  - React-bridging (0.70.6):
+    - RCT-Folly (= 2021.07.22.00)
+    - React-jsi (= 0.70.6)
+  - React-callinvoker (0.70.6)
+  - React-Codegen (0.70.6):
+    - FBReactNativeSpec (= 0.70.6)
+    - RCT-Folly (= 2021.07.22.00)
+    - RCTRequired (= 0.70.6)
+    - RCTTypeSafety (= 0.70.6)
+    - React-Core (= 0.70.6)
+    - React-jsi (= 0.70.6)
+    - React-jsiexecutor (= 0.70.6)
+    - ReactCommon/turbomodule/core (= 0.70.6)
+  - React-Core (0.70.6):
+    - glog
+    - RCT-Folly (= 2021.07.22.00)
+    - React-Core/Default (= 0.70.6)
+    - React-cxxreact (= 0.70.6)
+    - React-jsi (= 0.70.6)
+    - React-jsiexecutor (= 0.70.6)
+    - React-perflogger (= 0.70.6)
+    - Yoga
+  - React-Core/CoreModulesHeaders (0.70.6):
+    - glog
+    - RCT-Folly (= 2021.07.22.00)
+    - React-Core/Default
+    - React-cxxreact (= 0.70.6)
+    - React-jsi (= 0.70.6)
+    - React-jsiexecutor (= 0.70.6)
+    - React-perflogger (= 0.70.6)
+    - Yoga
+  - React-Core/Default (0.70.6):
+    - glog
+    - RCT-Folly (= 2021.07.22.00)
+    - React-cxxreact (= 0.70.6)
+    - React-jsi (= 0.70.6)
+    - React-jsiexecutor (= 0.70.6)
+    - React-perflogger (= 0.70.6)
+    - Yoga
+  - React-Core/DevSupport (0.70.6):
+    - glog
+    - RCT-Folly (= 2021.07.22.00)
+    - React-Core/Default (= 0.70.6)
+    - React-Core/RCTWebSocket (= 0.70.6)
+    - React-cxxreact (= 0.70.6)
+    - React-jsi (= 0.70.6)
+    - React-jsiexecutor (= 0.70.6)
+    - React-jsinspector (= 0.70.6)
+    - React-perflogger (= 0.70.6)
+    - Yoga
+  - React-Core/RCTActionSheetHeaders (0.70.6):
+    - glog
+    - RCT-Folly (= 2021.07.22.00)
+    - React-Core/Default
+    - React-cxxreact (= 0.70.6)
+    - React-jsi (= 0.70.6)
+    - React-jsiexecutor (= 0.70.6)
+    - React-perflogger (= 0.70.6)
+    - Yoga
+  - React-Core/RCTAnimationHeaders (0.70.6):
+    - glog
+    - RCT-Folly (= 2021.07.22.00)
+    - React-Core/Default
+    - React-cxxreact (= 0.70.6)
+    - React-jsi (= 0.70.6)
+    - React-jsiexecutor (= 0.70.6)
+    - React-perflogger (= 0.70.6)
+    - Yoga
+  - React-Core/RCTBlobHeaders (0.70.6):
+    - glog
+    - RCT-Folly (= 2021.07.22.00)
+    - React-Core/Default
+    - React-cxxreact (= 0.70.6)
+    - React-jsi (= 0.70.6)
+    - React-jsiexecutor (= 0.70.6)
+    - React-perflogger (= 0.70.6)
+    - Yoga
+  - React-Core/RCTImageHeaders (0.70.6):
+    - glog
+    - RCT-Folly (= 2021.07.22.00)
+    - React-Core/Default
+    - React-cxxreact (= 0.70.6)
+    - React-jsi (= 0.70.6)
+    - React-jsiexecutor (= 0.70.6)
+    - React-perflogger (= 0.70.6)
+    - Yoga
+  - React-Core/RCTLinkingHeaders (0.70.6):
+    - glog
+    - RCT-Folly (= 2021.07.22.00)
+    - React-Core/Default
+    - React-cxxreact (= 0.70.6)
+    - React-jsi (= 0.70.6)
+    - React-jsiexecutor (= 0.70.6)
+    - React-perflogger (= 0.70.6)
+    - Yoga
+  - React-Core/RCTNetworkHeaders (0.70.6):
+    - glog
+    - RCT-Folly (= 2021.07.22.00)
+    - React-Core/Default
+    - React-cxxreact (= 0.70.6)
+    - React-jsi (= 0.70.6)
+    - React-jsiexecutor (= 0.70.6)
+    - React-perflogger (= 0.70.6)
+    - Yoga
+  - React-Core/RCTSettingsHeaders (0.70.6):
+    - glog
+    - RCT-Folly (= 2021.07.22.00)
+    - React-Core/Default
+    - React-cxxreact (= 0.70.6)
+    - React-jsi (= 0.70.6)
+    - React-jsiexecutor (= 0.70.6)
+    - React-perflogger (= 0.70.6)
+    - Yoga
+  - React-Core/RCTTextHeaders (0.70.6):
+    - glog
+    - RCT-Folly (= 2021.07.22.00)
+    - React-Core/Default
+    - React-cxxreact (= 0.70.6)
+    - React-jsi (= 0.70.6)
+    - React-jsiexecutor (= 0.70.6)
+    - React-perflogger (= 0.70.6)
+    - Yoga
+  - React-Core/RCTVibrationHeaders (0.70.6):
+    - glog
+    - RCT-Folly (= 2021.07.22.00)
+    - React-Core/Default
+    - React-cxxreact (= 0.70.6)
+    - React-jsi (= 0.70.6)
+    - React-jsiexecutor (= 0.70.6)
+    - React-perflogger (= 0.70.6)
+    - Yoga
+  - React-Core/RCTWebSocket (0.70.6):
+    - glog
+    - RCT-Folly (= 2021.07.22.00)
+    - React-Core/Default (= 0.70.6)
+    - React-cxxreact (= 0.70.6)
+    - React-jsi (= 0.70.6)
+    - React-jsiexecutor (= 0.70.6)
+    - React-perflogger (= 0.70.6)
+    - Yoga
+  - React-CoreModules (0.70.6):
+    - RCT-Folly (= 2021.07.22.00)
+    - RCTTypeSafety (= 0.70.6)
+    - React-Codegen (= 0.70.6)
+    - React-Core/CoreModulesHeaders (= 0.70.6)
+    - React-jsi (= 0.70.6)
+    - React-RCTImage (= 0.70.6)
+    - ReactCommon/turbomodule/core (= 0.70.6)
+  - React-cxxreact (0.70.6):
     - boost (= 1.76.0)
     - DoubleConversion
     - glog
-    - hermes-engine
-    - RCT-Folly (= 2021.07.22.00)
-    - React-callinvoker (= 0.71.10)
-    - React-jsi (= 0.71.10)
-    - React-jsinspector (= 0.71.10)
-    - React-logger (= 0.71.10)
-    - React-perflogger (= 0.71.10)
-    - React-runtimeexecutor (= 0.71.10)
-  - React-hermes (0.71.10):
-    - DoubleConversion
-    - glog
-    - hermes-engine
-    - RCT-Folly (= 2021.07.22.00)
-    - RCT-Folly/Futures (= 2021.07.22.00)
-    - React-cxxreact (= 0.71.10)
-    - React-jsi
-    - React-jsiexecutor (= 0.71.10)
-    - React-jsinspector (= 0.71.10)
-    - React-perflogger (= 0.71.10)
-  - React-jsi (0.71.10):
+    - RCT-Folly (= 2021.07.22.00)
+    - React-callinvoker (= 0.70.6)
+    - React-jsi (= 0.70.6)
+    - React-jsinspector (= 0.70.6)
+    - React-logger (= 0.70.6)
+    - React-perflogger (= 0.70.6)
+    - React-runtimeexecutor (= 0.70.6)
+  - React-jsi (0.70.6):
     - boost (= 1.76.0)
     - DoubleConversion
     - glog
-    - hermes-engine
-    - RCT-Folly (= 2021.07.22.00)
-  - React-jsiexecutor (0.71.10):
+    - RCT-Folly (= 2021.07.22.00)
+    - React-jsi/Default (= 0.70.6)
+  - React-jsi/Default (0.70.6):
+    - boost (= 1.76.0)
     - DoubleConversion
     - glog
-    - hermes-engine
-    - RCT-Folly (= 2021.07.22.00)
-    - React-cxxreact (= 0.71.10)
-    - React-jsi (= 0.71.10)
-    - React-perflogger (= 0.71.10)
-  - React-jsinspector (0.71.10)
-  - React-logger (0.71.10):
-    - glog
-  - react-native-alarm-notification (2.12.0):
+    - RCT-Folly (= 2021.07.22.00)
+  - React-jsiexecutor (0.70.6):
+    - DoubleConversion
+    - glog
+    - RCT-Folly (= 2021.07.22.00)
+    - React-cxxreact (= 0.70.6)
+    - React-jsi (= 0.70.6)
+    - React-perflogger (= 0.70.6)
+  - React-jsinspector (0.70.6)
+  - React-logger (0.70.6):
+    - glog
+  - react-native-alarm-notification (2.11.0):
     - React
   - react-native-camera (4.2.1):
     - React-Core
@@ -347,9 +302,9 @@
     - React-Core
   - react-native-fingerprint-scanner (6.0.0):
     - React
-  - react-native-geolocation (3.0.6):
-    - React-Core
-  - react-native-get-random-values (1.9.0):
+  - react-native-geolocation (2.1.0):
+    - React-Core
+  - react-native-get-random-values (1.8.0):
     - React-Core
   - react-native-image-picker (5.3.1):
     - React-Core
@@ -359,11 +314,7 @@
     - React-Core
   - react-native-rsa-native (2.0.5):
     - React
-<<<<<<< HEAD
-  - react-native-saf-x (2.12.0):
-=======
   - react-native-saf-x (2.11.1):
->>>>>>> 1118fef1
     - React-Core
   - react-native-safe-area-context (4.5.3):
     - RCT-Folly
@@ -377,99 +328,81 @@
     - React-Core
   - react-native-version-info (1.1.1):
     - React-Core
-  - react-native-webview (12.4.0):
-    - React-Core
-  - React-perflogger (0.71.10)
-  - React-RCTActionSheet (0.71.10):
-    - React-Core/RCTActionSheetHeaders (= 0.71.10)
-  - React-RCTAnimation (0.71.10):
-    - RCT-Folly (= 2021.07.22.00)
-    - RCTTypeSafety (= 0.71.10)
-    - React-Codegen (= 0.71.10)
-    - React-Core/RCTAnimationHeaders (= 0.71.10)
-    - React-jsi (= 0.71.10)
-    - ReactCommon/turbomodule/core (= 0.71.10)
-  - React-RCTAppDelegate (0.71.10):
-    - RCT-Folly
-    - RCTRequired
-    - RCTTypeSafety
-    - React-Core
-    - ReactCommon/turbomodule/core
-  - React-RCTBlob (0.71.10):
-    - hermes-engine
-    - RCT-Folly (= 2021.07.22.00)
-    - React-Codegen (= 0.71.10)
-    - React-Core/RCTBlobHeaders (= 0.71.10)
-    - React-Core/RCTWebSocket (= 0.71.10)
-    - React-jsi (= 0.71.10)
-    - React-RCTNetwork (= 0.71.10)
-    - ReactCommon/turbomodule/core (= 0.71.10)
-  - React-RCTImage (0.71.10):
-    - RCT-Folly (= 2021.07.22.00)
-    - RCTTypeSafety (= 0.71.10)
-    - React-Codegen (= 0.71.10)
-    - React-Core/RCTImageHeaders (= 0.71.10)
-    - React-jsi (= 0.71.10)
-    - React-RCTNetwork (= 0.71.10)
-    - ReactCommon/turbomodule/core (= 0.71.10)
-  - React-RCTLinking (0.71.10):
-    - React-Codegen (= 0.71.10)
-    - React-Core/RCTLinkingHeaders (= 0.71.10)
-    - React-jsi (= 0.71.10)
-    - ReactCommon/turbomodule/core (= 0.71.10)
-  - React-RCTNetwork (0.71.10):
-    - RCT-Folly (= 2021.07.22.00)
-    - RCTTypeSafety (= 0.71.10)
-    - React-Codegen (= 0.71.10)
-    - React-Core/RCTNetworkHeaders (= 0.71.10)
-    - React-jsi (= 0.71.10)
-    - ReactCommon/turbomodule/core (= 0.71.10)
-  - React-RCTSettings (0.71.10):
-    - RCT-Folly (= 2021.07.22.00)
-    - RCTTypeSafety (= 0.71.10)
-    - React-Codegen (= 0.71.10)
-    - React-Core/RCTSettingsHeaders (= 0.71.10)
-    - React-jsi (= 0.71.10)
-    - ReactCommon/turbomodule/core (= 0.71.10)
-  - React-RCTText (0.71.10):
-    - React-Core/RCTTextHeaders (= 0.71.10)
-  - React-RCTVibration (0.71.10):
-    - RCT-Folly (= 2021.07.22.00)
-    - React-Codegen (= 0.71.10)
-    - React-Core/RCTVibrationHeaders (= 0.71.10)
-    - React-jsi (= 0.71.10)
-    - ReactCommon/turbomodule/core (= 0.71.10)
-  - React-runtimeexecutor (0.71.10):
-    - React-jsi (= 0.71.10)
-  - ReactCommon/turbomodule/bridging (0.71.10):
+  - react-native-webview (11.26.1):
+    - React-Core
+  - React-perflogger (0.70.6)
+  - React-RCTActionSheet (0.70.6):
+    - React-Core/RCTActionSheetHeaders (= 0.70.6)
+  - React-RCTAnimation (0.70.6):
+    - RCT-Folly (= 2021.07.22.00)
+    - RCTTypeSafety (= 0.70.6)
+    - React-Codegen (= 0.70.6)
+    - React-Core/RCTAnimationHeaders (= 0.70.6)
+    - React-jsi (= 0.70.6)
+    - ReactCommon/turbomodule/core (= 0.70.6)
+  - React-RCTBlob (0.70.6):
+    - RCT-Folly (= 2021.07.22.00)
+    - React-Codegen (= 0.70.6)
+    - React-Core/RCTBlobHeaders (= 0.70.6)
+    - React-Core/RCTWebSocket (= 0.70.6)
+    - React-jsi (= 0.70.6)
+    - React-RCTNetwork (= 0.70.6)
+    - ReactCommon/turbomodule/core (= 0.70.6)
+  - React-RCTImage (0.70.6):
+    - RCT-Folly (= 2021.07.22.00)
+    - RCTTypeSafety (= 0.70.6)
+    - React-Codegen (= 0.70.6)
+    - React-Core/RCTImageHeaders (= 0.70.6)
+    - React-jsi (= 0.70.6)
+    - React-RCTNetwork (= 0.70.6)
+    - ReactCommon/turbomodule/core (= 0.70.6)
+  - React-RCTLinking (0.70.6):
+    - React-Codegen (= 0.70.6)
+    - React-Core/RCTLinkingHeaders (= 0.70.6)
+    - React-jsi (= 0.70.6)
+    - ReactCommon/turbomodule/core (= 0.70.6)
+  - React-RCTNetwork (0.70.6):
+    - RCT-Folly (= 2021.07.22.00)
+    - RCTTypeSafety (= 0.70.6)
+    - React-Codegen (= 0.70.6)
+    - React-Core/RCTNetworkHeaders (= 0.70.6)
+    - React-jsi (= 0.70.6)
+    - ReactCommon/turbomodule/core (= 0.70.6)
+  - React-RCTSettings (0.70.6):
+    - RCT-Folly (= 2021.07.22.00)
+    - RCTTypeSafety (= 0.70.6)
+    - React-Codegen (= 0.70.6)
+    - React-Core/RCTSettingsHeaders (= 0.70.6)
+    - React-jsi (= 0.70.6)
+    - ReactCommon/turbomodule/core (= 0.70.6)
+  - React-RCTText (0.70.6):
+    - React-Core/RCTTextHeaders (= 0.70.6)
+  - React-RCTVibration (0.70.6):
+    - RCT-Folly (= 2021.07.22.00)
+    - React-Codegen (= 0.70.6)
+    - React-Core/RCTVibrationHeaders (= 0.70.6)
+    - React-jsi (= 0.70.6)
+    - ReactCommon/turbomodule/core (= 0.70.6)
+  - React-runtimeexecutor (0.70.6):
+    - React-jsi (= 0.70.6)
+  - ReactCommon/turbomodule/core (0.70.6):
     - DoubleConversion
     - glog
-    - hermes-engine
-    - RCT-Folly (= 2021.07.22.00)
-    - React-callinvoker (= 0.71.10)
-    - React-Core (= 0.71.10)
-    - React-cxxreact (= 0.71.10)
-    - React-jsi (= 0.71.10)
-    - React-logger (= 0.71.10)
-    - React-perflogger (= 0.71.10)
-  - ReactCommon/turbomodule/core (0.71.10):
-    - DoubleConversion
-    - glog
-    - hermes-engine
-    - RCT-Folly (= 2021.07.22.00)
-    - React-callinvoker (= 0.71.10)
-    - React-Core (= 0.71.10)
-    - React-cxxreact (= 0.71.10)
-    - React-jsi (= 0.71.10)
-    - React-logger (= 0.71.10)
-    - React-perflogger (= 0.71.10)
+    - RCT-Folly (= 2021.07.22.00)
+    - React-bridging (= 0.70.6)
+    - React-callinvoker (= 0.70.6)
+    - React-Core (= 0.70.6)
+    - React-cxxreact (= 0.70.6)
+    - React-jsi (= 0.70.6)
+    - React-logger (= 0.70.6)
+    - React-perflogger (= 0.70.6)
   - rn-fetch-blob (0.12.0):
     - React-Core
   - RNCClipboard (1.5.1):
     - React-Core
   - RNCPushNotificationIOS (1.11.0):
     - React-Core
-  - RNDateTimePicker (7.1.0):
+  - RNDateTimePicker (7.0.0):
     - React-Core
   - RNExitApp (1.1.0):
     - React
@@ -527,15 +460,14 @@
   - FlipperKit/FlipperKitUserDefaultsPlugin (= 0.125.0)
   - FlipperKit/SKIOSNetworkPlugin (= 0.125.0)
   - glog (from `../node_modules/react-native/third-party-podspecs/glog.podspec`)
-  - hermes-engine (from `../node_modules/react-native/sdks/hermes-engine/hermes-engine.podspec`)
   - JoplinCommonShareExtension (from `ShareExtension`)
   - JoplinRNShareExtension (from `ShareExtension`)
-  - libevent (~> 2.1.12)
   - OpenSSL-Universal (= 1.1.1100)
   - RCT-Folly (from `../node_modules/react-native/third-party-podspecs/RCT-Folly.podspec`)
   - RCTRequired (from `../node_modules/react-native/Libraries/RCTRequired`)
   - RCTTypeSafety (from `../node_modules/react-native/Libraries/TypeSafety`)
   - React (from `../node_modules/react-native/`)
+  - React-bridging (from `../node_modules/react-native/ReactCommon`)
   - React-callinvoker (from `../node_modules/react-native/ReactCommon/callinvoker`)
   - React-Codegen (from `build/generated/ios`)
   - React-Core (from `../node_modules/react-native/`)
@@ -543,7 +475,6 @@
   - React-Core/RCTWebSocket (from `../node_modules/react-native/`)
   - React-CoreModules (from `../node_modules/react-native/React/CoreModules`)
   - React-cxxreact (from `../node_modules/react-native/ReactCommon/cxxreact`)
-  - React-hermes (from `../node_modules/react-native/ReactCommon/hermes`)
   - React-jsi (from `../node_modules/react-native/ReactCommon/jsi`)
   - React-jsiexecutor (from `../node_modules/react-native/ReactCommon/jsiexecutor`)
   - React-jsinspector (from `../node_modules/react-native/ReactCommon/jsinspector`)
@@ -567,7 +498,6 @@
   - React-perflogger (from `../node_modules/react-native/ReactCommon/reactperflogger`)
   - React-RCTActionSheet (from `../node_modules/react-native/Libraries/ActionSheetIOS`)
   - React-RCTAnimation (from `../node_modules/react-native/Libraries/NativeAnimation`)
-  - React-RCTAppDelegate (from `../node_modules/react-native/Libraries/AppDelegate`)
   - React-RCTBlob (from `../node_modules/react-native/Libraries/Blob`)
   - React-RCTImage (from `../node_modules/react-native/Libraries/Image`)
   - React-RCTLinking (from `../node_modules/react-native/Libraries/LinkingIOS`)
@@ -622,8 +552,6 @@
     :path: "../node_modules/react-native/React/FBReactNativeSpec"
   glog:
     :podspec: "../node_modules/react-native/third-party-podspecs/glog.podspec"
-  hermes-engine:
-    :podspec: "../node_modules/react-native/sdks/hermes-engine/hermes-engine.podspec"
   JoplinCommonShareExtension:
     :path: ShareExtension
   JoplinRNShareExtension:
@@ -636,6 +564,8 @@
     :path: "../node_modules/react-native/Libraries/TypeSafety"
   React:
     :path: "../node_modules/react-native/"
+  React-bridging:
+    :path: "../node_modules/react-native/ReactCommon"
   React-callinvoker:
     :path: "../node_modules/react-native/ReactCommon/callinvoker"
   React-Codegen:
@@ -646,8 +576,6 @@
     :path: "../node_modules/react-native/React/CoreModules"
   React-cxxreact:
     :path: "../node_modules/react-native/ReactCommon/cxxreact"
-  React-hermes:
-    :path: "../node_modules/react-native/ReactCommon/hermes"
   React-jsi:
     :path: "../node_modules/react-native/ReactCommon/jsi"
   React-jsiexecutor:
@@ -694,8 +622,6 @@
     :path: "../node_modules/react-native/Libraries/ActionSheetIOS"
   React-RCTAnimation:
     :path: "../node_modules/react-native/Libraries/NativeAnimation"
-  React-RCTAppDelegate:
-    :path: "../node_modules/react-native/Libraries/AppDelegate"
   React-RCTBlob:
     :path: "../node_modules/react-native/Libraries/Blob"
   React-RCTImage:
@@ -744,11 +670,11 @@
     :path: "../node_modules/react-native/ReactCommon/yoga"
 
 SPEC CHECKSUMS:
-  boost: 57d2868c099736d80fcd648bf211b4431e51a558
+  boost: a7c83b31436843459a1961bfd74b96033dc77234
   CocoaAsyncSocket: 065fd1e645c7abab64f7a6a2007a48038fdc6a99
   DoubleConversion: 5189b271737e1565bdce30deb4a08d647e3f5f54
-  FBLazyVector: ddb55c55295ea51ed98aa7e2e08add2f826309d5
-  FBReactNativeSpec: 90fc1a90b4b7a171e0a7c20ea426c1bf6ce4399c
+  FBLazyVector: 48289402952f4f7a4e235de70a9a590aa0b79ef4
+  FBReactNativeSpec: dd1186fd05255e3457baa2f4ca65e94c2cd1e3ac
   Flipper: 26fc4b7382499f1281eb8cb921e5c3ad6de91fe0
   Flipper-Boost-iOSX: fd1e2b8cbef7e662a122412d7ac5f5bea715403c
   Flipper-DoubleConversion: 2dc99b02f658daf147069aad9dbd29d8feb06d30
@@ -760,62 +686,56 @@
   FlipperKit: cbdee19bdd4e7f05472a66ce290f1b729ba3cb86
   fmt: ff9d55029c625d3757ed641535fd4a75fedc7ce9
   glog: 04b94705f318337d7ead9e6d17c019bd9b1f6b1b
-  hermes-engine: d27603b55a48402501ad1928c05411dae9cd6b85
   JoplinCommonShareExtension: a8b60b02704d85a7305627912c0240e94af78db7
   JoplinRNShareExtension: 485f3e6dad83b7b77f1572eabc249f869ee55c02
   libevent: 4049cae6c81cdb3654a443be001fb9bdceff7913
   OpenSSL-Universal: ebc357f1e6bc71fa463ccb2fe676756aff50e88c
-  RCT-Folly: 424b8c9a7a0b9ab2886ffe9c3b041ef628fd4fb1
-  RCTRequired: 8ef706f91e2b643cd32c26a57700b5f24fab0585
-  RCTTypeSafety: 5fbddd8eb9242b91ac0d901c01da3673f358b1b7
-  React: e5d2d559e89d256a1d6da64d51adaecda9c8ddae
-  React-callinvoker: 352ecbafbdccca5fdf4aed99c98ae5b7fc28e39b
-  React-Codegen: fa660a71e24078b2e52a62ecc2f3048c2f8ae6d7
-  React-Core: 4ec45c2d537fe58e6d878bec6a13e3e2bed9c182
-  React-CoreModules: 63f7f9fda3d4b214040a80e3f47ab4fb9a3e88e6
-  React-cxxreact: 1a729807190ebf98ce5fb0c3d2ed211e8b5f2f87
-  React-hermes: eb93eb6e7921ecd4abcc6e741b327f40763e850f
-  React-jsi: 1995961abdff0c9af9aae8a6b24468f21811000e
-  React-jsiexecutor: 4bb480a183a354e4dbfb1012936b1a2bb9357de7
-  React-jsinspector: cdc854f8b13abd202afa54bc12578e5afb9cfae1
-  React-logger: ef2269b3afa6ba868da90496c3e17a4ec4f4cee0
-  react-native-alarm-notification: 0732f97be04975a23ba60e675bdb961a0aaf6aa6
+  RCT-Folly: 0080d0a6ebf2577475bda044aa59e2ca1f909cda
+  RCTRequired: e1866f61af7049eb3d8e08e8b133abd38bc1ca7a
+  RCTTypeSafety: 27c2ac1b00609a432ced1ae701247593f07f901e
+  React: bb3e06418d2cc48a84f9666a576c7b38e89cd7db
+  React-bridging: 572502ec59c9de30309afdc4932e278214288913
+  React-callinvoker: 6b708b79c69f3359d42f1abb4663f620dbd4dadf
+  React-Codegen: 74e1cd7cee692a8b983c18df3274b5e749de07c8
+  React-Core: b587d0a624f9611b0e032505f3d6f25e8daa2bee
+  React-CoreModules: c6ff48b985e7aa622e82ca51c2c353c7803eb04e
+  React-cxxreact: ade3d9e63c599afdead3c35f8a8bd12b3da6730b
+  React-jsi: 5a3952e0c6d57460ad9ee2c905025b4c28f71087
+  React-jsiexecutor: b4a65947391c658450151275aa406f2b8263178f
+  React-jsinspector: 60769e5a0a6d4b32294a2456077f59d0266f9a8b
+  React-logger: 1623c216abaa88974afce404dc8f479406bbc3a0
+  react-native-alarm-notification: 26527410a6162d07a9dc57f4bbc62e94ff48e65d
   react-native-camera: 3eae183c1d111103963f3dd913b65d01aef8110f
   react-native-document-picker: 69ca2094d8780cfc1e7e613894d15290fdc54bba
   react-native-fingerprint-scanner: ac6656f18c8e45a7459302b84da41a44ad96dbbe
-  react-native-geolocation: 0f7fe8a4c2de477e278b0365cce27d089a8c5903
-  react-native-get-random-values: dee677497c6a740b71e5612e8dbd83e7539ed5bb
+  react-native-geolocation: 69f4fd37650b8e7fee91816d395e62dd16f5ab8d
+  react-native-get-random-values: a6ea6a8a65dc93e96e24a11105b1a9c8cfe1d72a
   react-native-image-picker: ec9b713e248760bfa0f879f0715391de4651a7cb
   react-native-image-resizer: d9fb629a867335bdc13230ac2a58702bb8c8828f
   react-native-netinfo: ccbe1085dffd16592791d550189772e13bf479e2
   react-native-rsa-native: 12132eb627797529fdb1f0d22fd0f8f9678df64a
-<<<<<<< HEAD
-  react-native-saf-x: 129cd2ddf120a1f6164c724b2846d172666b33de
-=======
   react-native-saf-x: 3bcf57a3e334ecbcdde74a2c5fc00d7b335588de
->>>>>>> 1118fef1
   react-native-safe-area-context: b8979f5eda6ed5903d4dbc885be3846ea3daa753
   react-native-slider: 33b8d190b59d4f67a541061bb91775d53d617d9d
   react-native-sqlite-storage: f6d515e1c446d1e6d026aa5352908a25d4de3261
   react-native-version-info: a106f23009ac0db4ee00de39574eb546682579b9
-  react-native-webview: 65f1143983cfeaedf02fd25b2621d3f4a37075de
-  React-perflogger: 217095464d5c4bb70df0742fa86bf2a363693468
-  React-RCTActionSheet: 8deae9b85a4cbc6a2243618ea62a374880a2c614
-  React-RCTAnimation: 59c62353a8b59ce206044786c5d30e4754bffa64
-  React-RCTAppDelegate: ef66a6904141fca96bffb00fac327a482b575f19
-  React-RCTBlob: 8e518bae3d6ca97ffb7088da673fbbc53042d94d
-  React-RCTImage: 36c0324ff499802b9874d6803ca72026e90434f6
-  React-RCTLinking: 401aec3a01b18c2c8ed93bf3a6758b87e617c58d
-  React-RCTNetwork: cb25b9f2737c3aa2cde0fe0bd7ff7fabf7bf9ad0
-  React-RCTSettings: cb6ae9f656e1c880500c2ecbe8e72861c2262afa
-  React-RCTText: 7404fd01809244d79d456f92cfe6f9fbadf69209
-  React-RCTVibration: d13cc2d63286c633393d3a7f6f607cc2a09ec011
-  React-runtimeexecutor: a9a1cd79996c9a0846e3232ecb25c64e1cc0172e
-  ReactCommon: 65718685d4095d06b4b1af8042e12f1df2925c31
+  react-native-webview: 9f111dfbcfc826084d6c507f569e5e03342ee1c1
+  React-perflogger: 8c79399b0500a30ee8152d0f9f11beae7fc36595
+  React-RCTActionSheet: 7316773acabb374642b926c19aef1c115df5c466
+  React-RCTAnimation: 5341e288375451297057391227f691d9b2326c3d
+  React-RCTBlob: b0615fc2daf2b5684ade8fadcab659f16f6f0efa
+  React-RCTImage: 6487b9600f268ecedcaa86114d97954d31ad4750
+  React-RCTLinking: c8018ae9ebfefcec3839d690d4725f8d15e4e4b3
+  React-RCTNetwork: 8aa63578741e0fe1205c28d7d4b40dbfdabce8a8
+  React-RCTSettings: d00c15ad369cd62242a4dfcc6f277912b4a84ed3
+  React-RCTText: f532e5ca52681ecaecea452b3ad7a5b630f50d75
+  React-RCTVibration: c75ceef7aa60a33b2d5731ebe5800ddde40cefc4
+  React-runtimeexecutor: 15437b576139df27635400de0599d9844f1ab817
+  ReactCommon: 349be31adeecffc7986a0de875d7fb0dcf4e251c
   rn-fetch-blob: f065bb7ab7fb48dd002629f8bdcb0336602d3cba
   RNCClipboard: 41d8d918092ae8e676f18adada19104fa3e68495
   RNCPushNotificationIOS: 64218f3c776c03d7408284a819b2abfda1834bc8
-  RNDateTimePicker: 7ecd54a97fc3749f38c3c89a171f6cbd52f3c142
+  RNDateTimePicker: 66cb21772d462d02efc6826adac37f1fd40984cf
   RNExitApp: c4e052df2568b43bec8a37c7cd61194d4cfee2c3
   RNFileViewer: ce7ca3ac370e18554d35d6355cffd7c30437c592
   RNFS: 4ac0f0ea233904cb798630b3c077808c06931688
@@ -827,9 +747,9 @@
   RNZipArchive: 68a0c6db4b1c103f846f1559622050df254a3ade
   SocketRocket: fccef3f9c5cedea1353a9ef6ada904fde10d6608
   SSZipArchive: fe6a26b2a54d5a0890f2567b5cc6de5caa600aef
-  Yoga: e7ea9e590e27460d28911403b894722354d73479
+  Yoga: 99caf8d5ab45e9d637ee6e0174ec16fbbb01bcfc
   YogaKit: f782866e155069a2cca2517aafea43200b01fd5a
 
-PODFILE CHECKSUM: 3b2cace838120977b5b54871752c9dddf5a11cea
+PODFILE CHECKSUM: 0235ffbfa2e655de806a80d996148182dd493d8d
 
 COCOAPODS: 1.11.3
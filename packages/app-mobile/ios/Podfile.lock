PODS:
  - boost (1.76.0)
  - CocoaAsyncSocket (7.6.5)
  - DoubleConversion (1.1.6)
  - FBLazyVector (0.71.10)
  - FBReactNativeSpec (0.71.10):
    - RCT-Folly (= 2021.07.22.00)
    - RCTRequired (= 0.71.10)
    - RCTTypeSafety (= 0.71.10)
    - React-Core (= 0.71.10)
    - React-jsi (= 0.71.10)
    - ReactCommon/turbomodule/core (= 0.71.10)
  - Flipper (0.125.0):
    - Flipper-Folly (~> 2.6)
    - Flipper-RSocket (~> 1.4)
  - Flipper-Boost-iOSX (1.76.0.1.11)
  - Flipper-DoubleConversion (3.2.0.1)
  - Flipper-Fmt (7.1.7)
  - Flipper-Folly (2.6.10):
    - Flipper-Boost-iOSX
    - Flipper-DoubleConversion
    - Flipper-Fmt (= 7.1.7)
    - Flipper-Glog
    - libevent (~> 2.1.12)
    - OpenSSL-Universal (= 1.1.1100)
  - Flipper-Glog (0.5.0.5)
  - Flipper-PeerTalk (0.0.4)
  - Flipper-RSocket (1.4.3):
    - Flipper-Folly (~> 2.6)
  - FlipperKit (0.125.0):
    - FlipperKit/Core (= 0.125.0)
  - FlipperKit/Core (0.125.0):
    - Flipper (~> 0.125.0)
    - FlipperKit/CppBridge
    - FlipperKit/FBCxxFollyDynamicConvert
    - FlipperKit/FBDefines
    - FlipperKit/FKPortForwarding
    - SocketRocket (~> 0.6.0)
  - FlipperKit/CppBridge (0.125.0):
    - Flipper (~> 0.125.0)
  - FlipperKit/FBCxxFollyDynamicConvert (0.125.0):
    - Flipper-Folly (~> 2.6)
  - FlipperKit/FBDefines (0.125.0)
  - FlipperKit/FKPortForwarding (0.125.0):
    - CocoaAsyncSocket (~> 7.6)
    - Flipper-PeerTalk (~> 0.0.4)
  - FlipperKit/FlipperKitHighlightOverlay (0.125.0)
  - FlipperKit/FlipperKitLayoutHelpers (0.125.0):
    - FlipperKit/Core
    - FlipperKit/FlipperKitHighlightOverlay
    - FlipperKit/FlipperKitLayoutTextSearchable
  - FlipperKit/FlipperKitLayoutIOSDescriptors (0.125.0):
    - FlipperKit/Core
    - FlipperKit/FlipperKitHighlightOverlay
    - FlipperKit/FlipperKitLayoutHelpers
    - YogaKit (~> 1.18)
  - FlipperKit/FlipperKitLayoutPlugin (0.125.0):
    - FlipperKit/Core
    - FlipperKit/FlipperKitHighlightOverlay
    - FlipperKit/FlipperKitLayoutHelpers
    - FlipperKit/FlipperKitLayoutIOSDescriptors
    - FlipperKit/FlipperKitLayoutTextSearchable
    - YogaKit (~> 1.18)
  - FlipperKit/FlipperKitLayoutTextSearchable (0.125.0)
  - FlipperKit/FlipperKitNetworkPlugin (0.125.0):
    - FlipperKit/Core
  - FlipperKit/FlipperKitReactPlugin (0.125.0):
    - FlipperKit/Core
  - FlipperKit/FlipperKitUserDefaultsPlugin (0.125.0):
    - FlipperKit/Core
  - FlipperKit/SKIOSNetworkPlugin (0.125.0):
    - FlipperKit/Core
    - FlipperKit/FlipperKitNetworkPlugin
  - fmt (6.2.1)
  - glog (0.3.5)
  - hermes-engine (0.71.10):
    - hermes-engine/Pre-built (= 0.71.10)
  - hermes-engine/Pre-built (0.71.10)
  - JoplinCommonShareExtension (1.0.0)
  - JoplinRNShareExtension (1.0.0):
    - JoplinCommonShareExtension
    - React
  - libevent (2.1.12)
  - OpenSSL-Universal (1.1.1100)
  - RCT-Folly (2021.07.22.00):
    - boost
    - DoubleConversion
    - fmt (~> 6.2.1)
    - glog
    - RCT-Folly/Default (= 2021.07.22.00)
  - RCT-Folly/Default (2021.07.22.00):
    - boost
    - DoubleConversion
    - fmt (~> 6.2.1)
    - glog
  - RCT-Folly/Futures (2021.07.22.00):
    - boost
    - DoubleConversion
    - fmt (~> 6.2.1)
    - glog
    - libevent
  - RCTRequired (0.71.10)
  - RCTTypeSafety (0.71.10):
    - FBLazyVector (= 0.71.10)
    - RCTRequired (= 0.71.10)
    - React-Core (= 0.71.10)
  - React (0.71.10):
    - React-Core (= 0.71.10)
    - React-Core/DevSupport (= 0.71.10)
    - React-Core/RCTWebSocket (= 0.71.10)
    - React-RCTActionSheet (= 0.71.10)
    - React-RCTAnimation (= 0.71.10)
    - React-RCTBlob (= 0.71.10)
    - React-RCTImage (= 0.71.10)
    - React-RCTLinking (= 0.71.10)
    - React-RCTNetwork (= 0.71.10)
    - React-RCTSettings (= 0.71.10)
    - React-RCTText (= 0.71.10)
    - React-RCTVibration (= 0.71.10)
  - React-callinvoker (0.71.10)
  - React-Codegen (0.71.10):
    - FBReactNativeSpec
    - hermes-engine
    - RCT-Folly
    - RCTRequired
    - RCTTypeSafety
    - React-Core
    - React-jsi
    - React-jsiexecutor
    - ReactCommon/turbomodule/bridging
    - ReactCommon/turbomodule/core
  - React-Core (0.71.10):
    - glog
    - hermes-engine
    - RCT-Folly (= 2021.07.22.00)
    - React-Core/Default (= 0.71.10)
    - React-cxxreact (= 0.71.10)
    - React-hermes
    - React-jsi (= 0.71.10)
    - React-jsiexecutor (= 0.71.10)
    - React-perflogger (= 0.71.10)
    - Yoga
  - React-Core/CoreModulesHeaders (0.71.10):
    - glog
    - hermes-engine
    - RCT-Folly (= 2021.07.22.00)
    - React-Core/Default
    - React-cxxreact (= 0.71.10)
    - React-hermes
    - React-jsi (= 0.71.10)
    - React-jsiexecutor (= 0.71.10)
    - React-perflogger (= 0.71.10)
    - Yoga
  - React-Core/Default (0.71.10):
    - glog
    - hermes-engine
    - RCT-Folly (= 2021.07.22.00)
    - React-cxxreact (= 0.71.10)
    - React-hermes
    - React-jsi (= 0.71.10)
    - React-jsiexecutor (= 0.71.10)
    - React-perflogger (= 0.71.10)
    - Yoga
  - React-Core/DevSupport (0.71.10):
    - glog
    - hermes-engine
    - RCT-Folly (= 2021.07.22.00)
    - React-Core/Default (= 0.71.10)
    - React-Core/RCTWebSocket (= 0.71.10)
    - React-cxxreact (= 0.71.10)
    - React-hermes
    - React-jsi (= 0.71.10)
    - React-jsiexecutor (= 0.71.10)
    - React-jsinspector (= 0.71.10)
    - React-perflogger (= 0.71.10)
    - Yoga
  - React-Core/RCTActionSheetHeaders (0.71.10):
    - glog
    - hermes-engine
    - RCT-Folly (= 2021.07.22.00)
    - React-Core/Default
    - React-cxxreact (= 0.71.10)
    - React-hermes
    - React-jsi (= 0.71.10)
    - React-jsiexecutor (= 0.71.10)
    - React-perflogger (= 0.71.10)
    - Yoga
  - React-Core/RCTAnimationHeaders (0.71.10):
    - glog
    - hermes-engine
    - RCT-Folly (= 2021.07.22.00)
    - React-Core/Default
    - React-cxxreact (= 0.71.10)
    - React-hermes
    - React-jsi (= 0.71.10)
    - React-jsiexecutor (= 0.71.10)
    - React-perflogger (= 0.71.10)
    - Yoga
  - React-Core/RCTBlobHeaders (0.71.10):
    - glog
    - hermes-engine
    - RCT-Folly (= 2021.07.22.00)
    - React-Core/Default
    - React-cxxreact (= 0.71.10)
    - React-hermes
    - React-jsi (= 0.71.10)
    - React-jsiexecutor (= 0.71.10)
    - React-perflogger (= 0.71.10)
    - Yoga
  - React-Core/RCTImageHeaders (0.71.10):
    - glog
    - hermes-engine
    - RCT-Folly (= 2021.07.22.00)
    - React-Core/Default
    - React-cxxreact (= 0.71.10)
    - React-hermes
    - React-jsi (= 0.71.10)
    - React-jsiexecutor (= 0.71.10)
    - React-perflogger (= 0.71.10)
    - Yoga
  - React-Core/RCTLinkingHeaders (0.71.10):
    - glog
    - hermes-engine
    - RCT-Folly (= 2021.07.22.00)
    - React-Core/Default
    - React-cxxreact (= 0.71.10)
    - React-hermes
    - React-jsi (= 0.71.10)
    - React-jsiexecutor (= 0.71.10)
    - React-perflogger (= 0.71.10)
    - Yoga
  - React-Core/RCTNetworkHeaders (0.71.10):
    - glog
    - hermes-engine
    - RCT-Folly (= 2021.07.22.00)
    - React-Core/Default
    - React-cxxreact (= 0.71.10)
    - React-hermes
    - React-jsi (= 0.71.10)
    - React-jsiexecutor (= 0.71.10)
    - React-perflogger (= 0.71.10)
    - Yoga
  - React-Core/RCTSettingsHeaders (0.71.10):
    - glog
    - hermes-engine
    - RCT-Folly (= 2021.07.22.00)
    - React-Core/Default
    - React-cxxreact (= 0.71.10)
    - React-hermes
    - React-jsi (= 0.71.10)
    - React-jsiexecutor (= 0.71.10)
    - React-perflogger (= 0.71.10)
    - Yoga
  - React-Core/RCTTextHeaders (0.71.10):
    - glog
    - hermes-engine
    - RCT-Folly (= 2021.07.22.00)
    - React-Core/Default
    - React-cxxreact (= 0.71.10)
    - React-hermes
    - React-jsi (= 0.71.10)
    - React-jsiexecutor (= 0.71.10)
    - React-perflogger (= 0.71.10)
    - Yoga
  - React-Core/RCTVibrationHeaders (0.71.10):
    - glog
    - hermes-engine
    - RCT-Folly (= 2021.07.22.00)
    - React-Core/Default
    - React-cxxreact (= 0.71.10)
    - React-hermes
    - React-jsi (= 0.71.10)
    - React-jsiexecutor (= 0.71.10)
    - React-perflogger (= 0.71.10)
    - Yoga
  - React-Core/RCTWebSocket (0.71.10):
    - glog
    - hermes-engine
    - RCT-Folly (= 2021.07.22.00)
    - React-Core/Default (= 0.71.10)
    - React-cxxreact (= 0.71.10)
    - React-hermes
    - React-jsi (= 0.71.10)
    - React-jsiexecutor (= 0.71.10)
    - React-perflogger (= 0.71.10)
    - Yoga
  - React-CoreModules (0.71.10):
    - RCT-Folly (= 2021.07.22.00)
    - RCTTypeSafety (= 0.71.10)
    - React-Codegen (= 0.71.10)
    - React-Core/CoreModulesHeaders (= 0.71.10)
    - React-jsi (= 0.71.10)
    - React-RCTBlob
    - React-RCTImage (= 0.71.10)
    - ReactCommon/turbomodule/core (= 0.71.10)
  - React-cxxreact (0.71.10):
    - boost (= 1.76.0)
    - DoubleConversion
    - glog
    - hermes-engine
    - RCT-Folly (= 2021.07.22.00)
    - React-callinvoker (= 0.71.10)
    - React-jsi (= 0.71.10)
    - React-jsinspector (= 0.71.10)
    - React-logger (= 0.71.10)
    - React-perflogger (= 0.71.10)
    - React-runtimeexecutor (= 0.71.10)
  - React-hermes (0.71.10):
    - DoubleConversion
    - glog
    - hermes-engine
    - RCT-Folly (= 2021.07.22.00)
    - RCT-Folly/Futures (= 2021.07.22.00)
    - React-cxxreact (= 0.71.10)
    - React-jsi
    - React-jsiexecutor (= 0.71.10)
    - React-jsinspector (= 0.71.10)
    - React-perflogger (= 0.71.10)
  - React-jsi (0.71.10):
    - boost (= 1.76.0)
    - DoubleConversion
    - glog
    - hermes-engine
    - RCT-Folly (= 2021.07.22.00)
  - React-jsiexecutor (0.71.10):
    - DoubleConversion
    - glog
    - hermes-engine
    - RCT-Folly (= 2021.07.22.00)
    - React-cxxreact (= 0.71.10)
    - React-jsi (= 0.71.10)
    - React-perflogger (= 0.71.10)
  - React-jsinspector (0.71.10)
  - React-logger (0.71.10):
    - glog
  - react-native-alarm-notification (2.13.0):
    - React
  - react-native-camera (4.2.1):
    - React-Core
    - react-native-camera/RCT (= 4.2.1)
    - react-native-camera/RN (= 4.2.1)
  - react-native-camera/RCT (4.2.1):
    - React-Core
  - react-native-camera/RN (4.2.1):
    - React-Core
  - react-native-document-picker (9.0.1):
    - React-Core
  - react-native-fingerprint-scanner (6.0.0):
    - React
  - react-native-geolocation (3.1.0):
    - React-Core
  - react-native-get-random-values (1.9.0):
    - React-Core
  - react-native-image-picker (5.7.0):
    - React-Core
  - react-native-image-resizer (3.0.7):
    - React-Core
  - react-native-netinfo (9.4.1):
    - React-Core
  - react-native-rsa-native (2.0.5):
    - React
<<<<<<< HEAD
  - react-native-saf-x (2.13.3):
    - React-Core
  - react-native-safe-area-context (4.7.4):
=======
  - react-native-saf-x (2.13.2):
    - React-Core
  - react-native-safe-area-context (4.7.3):
>>>>>>> 6cd0938e
    - React-Core
  - react-native-slider (4.4.3):
    - React-Core
  - react-native-sqlite-storage (6.0.1):
    - React-Core
  - react-native-version-info (1.1.1):
    - React-Core
  - react-native-webview (13.6.2):
    - React-Core
  - React-perflogger (0.71.10)
  - React-RCTActionSheet (0.71.10):
    - React-Core/RCTActionSheetHeaders (= 0.71.10)
  - React-RCTAnimation (0.71.10):
    - RCT-Folly (= 2021.07.22.00)
    - RCTTypeSafety (= 0.71.10)
    - React-Codegen (= 0.71.10)
    - React-Core/RCTAnimationHeaders (= 0.71.10)
    - React-jsi (= 0.71.10)
    - ReactCommon/turbomodule/core (= 0.71.10)
  - React-RCTAppDelegate (0.71.10):
    - RCT-Folly
    - RCTRequired
    - RCTTypeSafety
    - React-Core
    - ReactCommon/turbomodule/core
  - React-RCTBlob (0.71.10):
    - hermes-engine
    - RCT-Folly (= 2021.07.22.00)
    - React-Codegen (= 0.71.10)
    - React-Core/RCTBlobHeaders (= 0.71.10)
    - React-Core/RCTWebSocket (= 0.71.10)
    - React-jsi (= 0.71.10)
    - React-RCTNetwork (= 0.71.10)
    - ReactCommon/turbomodule/core (= 0.71.10)
  - React-RCTImage (0.71.10):
    - RCT-Folly (= 2021.07.22.00)
    - RCTTypeSafety (= 0.71.10)
    - React-Codegen (= 0.71.10)
    - React-Core/RCTImageHeaders (= 0.71.10)
    - React-jsi (= 0.71.10)
    - React-RCTNetwork (= 0.71.10)
    - ReactCommon/turbomodule/core (= 0.71.10)
  - React-RCTLinking (0.71.10):
    - React-Codegen (= 0.71.10)
    - React-Core/RCTLinkingHeaders (= 0.71.10)
    - React-jsi (= 0.71.10)
    - ReactCommon/turbomodule/core (= 0.71.10)
  - React-RCTNetwork (0.71.10):
    - RCT-Folly (= 2021.07.22.00)
    - RCTTypeSafety (= 0.71.10)
    - React-Codegen (= 0.71.10)
    - React-Core/RCTNetworkHeaders (= 0.71.10)
    - React-jsi (= 0.71.10)
    - ReactCommon/turbomodule/core (= 0.71.10)
  - React-RCTSettings (0.71.10):
    - RCT-Folly (= 2021.07.22.00)
    - RCTTypeSafety (= 0.71.10)
    - React-Codegen (= 0.71.10)
    - React-Core/RCTSettingsHeaders (= 0.71.10)
    - React-jsi (= 0.71.10)
    - ReactCommon/turbomodule/core (= 0.71.10)
  - React-RCTText (0.71.10):
    - React-Core/RCTTextHeaders (= 0.71.10)
  - React-RCTVibration (0.71.10):
    - RCT-Folly (= 2021.07.22.00)
    - React-Codegen (= 0.71.10)
    - React-Core/RCTVibrationHeaders (= 0.71.10)
    - React-jsi (= 0.71.10)
    - ReactCommon/turbomodule/core (= 0.71.10)
  - React-runtimeexecutor (0.71.10):
    - React-jsi (= 0.71.10)
  - ReactCommon/turbomodule/bridging (0.71.10):
    - DoubleConversion
    - glog
    - hermes-engine
    - RCT-Folly (= 2021.07.22.00)
    - React-callinvoker (= 0.71.10)
    - React-Core (= 0.71.10)
    - React-cxxreact (= 0.71.10)
    - React-jsi (= 0.71.10)
    - React-logger (= 0.71.10)
    - React-perflogger (= 0.71.10)
  - ReactCommon/turbomodule/core (0.71.10):
    - DoubleConversion
    - glog
    - hermes-engine
    - RCT-Folly (= 2021.07.22.00)
    - React-callinvoker (= 0.71.10)
    - React-Core (= 0.71.10)
    - React-cxxreact (= 0.71.10)
    - React-jsi (= 0.71.10)
    - React-logger (= 0.71.10)
    - React-perflogger (= 0.71.10)
  - rn-fetch-blob (0.12.0):
    - React-Core
  - RNCClipboard (1.5.1):
    - React-Core
  - RNCPushNotificationIOS (1.11.0):
    - React-Core
  - RNDateTimePicker (7.6.1):
    - React-Core
  - RNDeviceInfo (10.11.0):
    - React-Core
  - RNExitApp (2.0.0):
    - React-Core
  - RNFileViewer (2.1.5):
    - React-Core
  - RNFS (2.20.0):
    - React-Core
  - RNLocalize (3.0.2):
    - React-Core
  - RNQuickAction (0.3.13):
    - React
  - RNSecureRandom (1.0.1):
    - React
  - RNShare (9.4.1):
    - React-Core
  - RNVectorIcons (10.0.1):
    - RCT-Folly (= 2021.07.22.00)
    - React-Core
  - RNZipArchive (6.1.0):
    - React-Core
    - RNZipArchive/Core (= 6.1.0)
    - SSZipArchive (~> 2.2)
  - RNZipArchive/Core (6.1.0):
    - React-Core
    - SSZipArchive (~> 2.2)
  - SocketRocket (0.6.0)
  - SSZipArchive (2.4.3)
  - Yoga (1.14.0)
  - YogaKit (1.18.1):
    - Yoga (~> 1.14)

DEPENDENCIES:
  - boost (from `../node_modules/react-native/third-party-podspecs/boost.podspec`)
  - DoubleConversion (from `../node_modules/react-native/third-party-podspecs/DoubleConversion.podspec`)
  - FBLazyVector (from `../node_modules/react-native/Libraries/FBLazyVector`)
  - FBReactNativeSpec (from `../node_modules/react-native/React/FBReactNativeSpec`)
  - Flipper (= 0.125.0)
  - Flipper-Boost-iOSX (= 1.76.0.1.11)
  - Flipper-DoubleConversion (= 3.2.0.1)
  - Flipper-Fmt (= 7.1.7)
  - Flipper-Folly (= 2.6.10)
  - Flipper-Glog (= 0.5.0.5)
  - Flipper-PeerTalk (= 0.0.4)
  - Flipper-RSocket (= 1.4.3)
  - FlipperKit (= 0.125.0)
  - FlipperKit/Core (= 0.125.0)
  - FlipperKit/CppBridge (= 0.125.0)
  - FlipperKit/FBCxxFollyDynamicConvert (= 0.125.0)
  - FlipperKit/FBDefines (= 0.125.0)
  - FlipperKit/FKPortForwarding (= 0.125.0)
  - FlipperKit/FlipperKitHighlightOverlay (= 0.125.0)
  - FlipperKit/FlipperKitLayoutPlugin (= 0.125.0)
  - FlipperKit/FlipperKitLayoutTextSearchable (= 0.125.0)
  - FlipperKit/FlipperKitNetworkPlugin (= 0.125.0)
  - FlipperKit/FlipperKitReactPlugin (= 0.125.0)
  - FlipperKit/FlipperKitUserDefaultsPlugin (= 0.125.0)
  - FlipperKit/SKIOSNetworkPlugin (= 0.125.0)
  - glog (from `../node_modules/react-native/third-party-podspecs/glog.podspec`)
  - hermes-engine (from `../node_modules/react-native/sdks/hermes-engine/hermes-engine.podspec`)
  - JoplinCommonShareExtension (from `ShareExtension`)
  - JoplinRNShareExtension (from `ShareExtension`)
  - libevent (~> 2.1.12)
  - OpenSSL-Universal (= 1.1.1100)
  - RCT-Folly (from `../node_modules/react-native/third-party-podspecs/RCT-Folly.podspec`)
  - RCTRequired (from `../node_modules/react-native/Libraries/RCTRequired`)
  - RCTTypeSafety (from `../node_modules/react-native/Libraries/TypeSafety`)
  - React (from `../node_modules/react-native/`)
  - React-callinvoker (from `../node_modules/react-native/ReactCommon/callinvoker`)
  - React-Codegen (from `build/generated/ios`)
  - React-Core (from `../node_modules/react-native/`)
  - React-Core/DevSupport (from `../node_modules/react-native/`)
  - React-Core/RCTWebSocket (from `../node_modules/react-native/`)
  - React-CoreModules (from `../node_modules/react-native/React/CoreModules`)
  - React-cxxreact (from `../node_modules/react-native/ReactCommon/cxxreact`)
  - React-hermes (from `../node_modules/react-native/ReactCommon/hermes`)
  - React-jsi (from `../node_modules/react-native/ReactCommon/jsi`)
  - React-jsiexecutor (from `../node_modules/react-native/ReactCommon/jsiexecutor`)
  - React-jsinspector (from `../node_modules/react-native/ReactCommon/jsinspector`)
  - React-logger (from `../node_modules/react-native/ReactCommon/logger`)
  - "react-native-alarm-notification (from `../node_modules/@joplin/react-native-alarm-notification`)"
  - react-native-camera (from `../node_modules/react-native-camera`)
  - react-native-document-picker (from `../node_modules/react-native-document-picker`)
  - react-native-fingerprint-scanner (from `../node_modules/react-native-fingerprint-scanner`)
  - "react-native-geolocation (from `../node_modules/@react-native-community/geolocation`)"
  - react-native-get-random-values (from `../node_modules/react-native-get-random-values`)
  - react-native-image-picker (from `../node_modules/react-native-image-picker`)
  - "react-native-image-resizer (from `../node_modules/@bam.tech/react-native-image-resizer`)"
  - "react-native-netinfo (from `../node_modules/@react-native-community/netinfo`)"
  - react-native-rsa-native (from `../node_modules/react-native-rsa-native`)
  - "react-native-saf-x (from `../node_modules/@joplin/react-native-saf-x`)"
  - react-native-safe-area-context (from `../node_modules/react-native-safe-area-context`)
  - "react-native-slider (from `../node_modules/@react-native-community/slider`)"
  - react-native-sqlite-storage (from `../node_modules/react-native-sqlite-storage`)
  - react-native-version-info (from `../node_modules/react-native-version-info`)
  - react-native-webview (from `../node_modules/react-native-webview`)
  - React-perflogger (from `../node_modules/react-native/ReactCommon/reactperflogger`)
  - React-RCTActionSheet (from `../node_modules/react-native/Libraries/ActionSheetIOS`)
  - React-RCTAnimation (from `../node_modules/react-native/Libraries/NativeAnimation`)
  - React-RCTAppDelegate (from `../node_modules/react-native/Libraries/AppDelegate`)
  - React-RCTBlob (from `../node_modules/react-native/Libraries/Blob`)
  - React-RCTImage (from `../node_modules/react-native/Libraries/Image`)
  - React-RCTLinking (from `../node_modules/react-native/Libraries/LinkingIOS`)
  - React-RCTNetwork (from `../node_modules/react-native/Libraries/Network`)
  - React-RCTSettings (from `../node_modules/react-native/Libraries/Settings`)
  - React-RCTText (from `../node_modules/react-native/Libraries/Text`)
  - React-RCTVibration (from `../node_modules/react-native/Libraries/Vibration`)
  - React-runtimeexecutor (from `../node_modules/react-native/ReactCommon/runtimeexecutor`)
  - ReactCommon/turbomodule/core (from `../node_modules/react-native/ReactCommon`)
  - rn-fetch-blob (from `../node_modules/rn-fetch-blob`)
  - "RNCClipboard (from `../node_modules/@react-native-community/clipboard`)"
  - "RNCPushNotificationIOS (from `../node_modules/@react-native-community/push-notification-ios`)"
  - "RNDateTimePicker (from `../node_modules/@react-native-community/datetimepicker`)"
  - RNDeviceInfo (from `../node_modules/react-native-device-info`)
  - RNExitApp (from `../node_modules/react-native-exit-app`)
  - RNFileViewer (from `../node_modules/react-native-file-viewer`)
  - RNFS (from `../node_modules/react-native-fs`)
  - RNLocalize (from `../node_modules/react-native-localize`)
  - RNQuickAction (from `../node_modules/react-native-quick-actions`)
  - RNSecureRandom (from `../node_modules/react-native-securerandom`)
  - RNShare (from `../node_modules/react-native-share`)
  - RNVectorIcons (from `../node_modules/react-native-vector-icons`)
  - RNZipArchive (from `../node_modules/react-native-zip-archive`)
  - Yoga (from `../node_modules/react-native/ReactCommon/yoga`)

SPEC REPOS:
  trunk:
    - CocoaAsyncSocket
    - Flipper
    - Flipper-Boost-iOSX
    - Flipper-DoubleConversion
    - Flipper-Fmt
    - Flipper-Folly
    - Flipper-Glog
    - Flipper-PeerTalk
    - Flipper-RSocket
    - FlipperKit
    - fmt
    - libevent
    - OpenSSL-Universal
    - SocketRocket
    - SSZipArchive
    - YogaKit

EXTERNAL SOURCES:
  boost:
    :podspec: "../node_modules/react-native/third-party-podspecs/boost.podspec"
  DoubleConversion:
    :podspec: "../node_modules/react-native/third-party-podspecs/DoubleConversion.podspec"
  FBLazyVector:
    :path: "../node_modules/react-native/Libraries/FBLazyVector"
  FBReactNativeSpec:
    :path: "../node_modules/react-native/React/FBReactNativeSpec"
  glog:
    :podspec: "../node_modules/react-native/third-party-podspecs/glog.podspec"
  hermes-engine:
    :podspec: "../node_modules/react-native/sdks/hermes-engine/hermes-engine.podspec"
  JoplinCommonShareExtension:
    :path: ShareExtension
  JoplinRNShareExtension:
    :path: ShareExtension
  RCT-Folly:
    :podspec: "../node_modules/react-native/third-party-podspecs/RCT-Folly.podspec"
  RCTRequired:
    :path: "../node_modules/react-native/Libraries/RCTRequired"
  RCTTypeSafety:
    :path: "../node_modules/react-native/Libraries/TypeSafety"
  React:
    :path: "../node_modules/react-native/"
  React-callinvoker:
    :path: "../node_modules/react-native/ReactCommon/callinvoker"
  React-Codegen:
    :path: build/generated/ios
  React-Core:
    :path: "../node_modules/react-native/"
  React-CoreModules:
    :path: "../node_modules/react-native/React/CoreModules"
  React-cxxreact:
    :path: "../node_modules/react-native/ReactCommon/cxxreact"
  React-hermes:
    :path: "../node_modules/react-native/ReactCommon/hermes"
  React-jsi:
    :path: "../node_modules/react-native/ReactCommon/jsi"
  React-jsiexecutor:
    :path: "../node_modules/react-native/ReactCommon/jsiexecutor"
  React-jsinspector:
    :path: "../node_modules/react-native/ReactCommon/jsinspector"
  React-logger:
    :path: "../node_modules/react-native/ReactCommon/logger"
  react-native-alarm-notification:
    :path: "../node_modules/@joplin/react-native-alarm-notification"
  react-native-camera:
    :path: "../node_modules/react-native-camera"
  react-native-document-picker:
    :path: "../node_modules/react-native-document-picker"
  react-native-fingerprint-scanner:
    :path: "../node_modules/react-native-fingerprint-scanner"
  react-native-geolocation:
    :path: "../node_modules/@react-native-community/geolocation"
  react-native-get-random-values:
    :path: "../node_modules/react-native-get-random-values"
  react-native-image-picker:
    :path: "../node_modules/react-native-image-picker"
  react-native-image-resizer:
    :path: "../node_modules/@bam.tech/react-native-image-resizer"
  react-native-netinfo:
    :path: "../node_modules/@react-native-community/netinfo"
  react-native-rsa-native:
    :path: "../node_modules/react-native-rsa-native"
  react-native-saf-x:
    :path: "../node_modules/@joplin/react-native-saf-x"
  react-native-safe-area-context:
    :path: "../node_modules/react-native-safe-area-context"
  react-native-slider:
    :path: "../node_modules/@react-native-community/slider"
  react-native-sqlite-storage:
    :path: "../node_modules/react-native-sqlite-storage"
  react-native-version-info:
    :path: "../node_modules/react-native-version-info"
  react-native-webview:
    :path: "../node_modules/react-native-webview"
  React-perflogger:
    :path: "../node_modules/react-native/ReactCommon/reactperflogger"
  React-RCTActionSheet:
    :path: "../node_modules/react-native/Libraries/ActionSheetIOS"
  React-RCTAnimation:
    :path: "../node_modules/react-native/Libraries/NativeAnimation"
  React-RCTAppDelegate:
    :path: "../node_modules/react-native/Libraries/AppDelegate"
  React-RCTBlob:
    :path: "../node_modules/react-native/Libraries/Blob"
  React-RCTImage:
    :path: "../node_modules/react-native/Libraries/Image"
  React-RCTLinking:
    :path: "../node_modules/react-native/Libraries/LinkingIOS"
  React-RCTNetwork:
    :path: "../node_modules/react-native/Libraries/Network"
  React-RCTSettings:
    :path: "../node_modules/react-native/Libraries/Settings"
  React-RCTText:
    :path: "../node_modules/react-native/Libraries/Text"
  React-RCTVibration:
    :path: "../node_modules/react-native/Libraries/Vibration"
  React-runtimeexecutor:
    :path: "../node_modules/react-native/ReactCommon/runtimeexecutor"
  ReactCommon:
    :path: "../node_modules/react-native/ReactCommon"
  rn-fetch-blob:
    :path: "../node_modules/rn-fetch-blob"
  RNCClipboard:
    :path: "../node_modules/@react-native-community/clipboard"
  RNCPushNotificationIOS:
    :path: "../node_modules/@react-native-community/push-notification-ios"
  RNDateTimePicker:
    :path: "../node_modules/@react-native-community/datetimepicker"
  RNDeviceInfo:
    :path: "../node_modules/react-native-device-info"
  RNExitApp:
    :path: "../node_modules/react-native-exit-app"
  RNFileViewer:
    :path: "../node_modules/react-native-file-viewer"
  RNFS:
    :path: "../node_modules/react-native-fs"
  RNLocalize:
    :path: "../node_modules/react-native-localize"
  RNQuickAction:
    :path: "../node_modules/react-native-quick-actions"
  RNSecureRandom:
    :path: "../node_modules/react-native-securerandom"
  RNShare:
    :path: "../node_modules/react-native-share"
  RNVectorIcons:
    :path: "../node_modules/react-native-vector-icons"
  RNZipArchive:
    :path: "../node_modules/react-native-zip-archive"
  Yoga:
    :path: "../node_modules/react-native/ReactCommon/yoga"

SPEC CHECKSUMS:
  boost: 57d2868c099736d80fcd648bf211b4431e51a558
  CocoaAsyncSocket: 065fd1e645c7abab64f7a6a2007a48038fdc6a99
  DoubleConversion: 5189b271737e1565bdce30deb4a08d647e3f5f54
  FBLazyVector: ddb55c55295ea51ed98aa7e2e08add2f826309d5
  FBReactNativeSpec: 90fc1a90b4b7a171e0a7c20ea426c1bf6ce4399c
  Flipper: 26fc4b7382499f1281eb8cb921e5c3ad6de91fe0
  Flipper-Boost-iOSX: fd1e2b8cbef7e662a122412d7ac5f5bea715403c
  Flipper-DoubleConversion: 2dc99b02f658daf147069aad9dbd29d8feb06d30
  Flipper-Fmt: 60cbdd92fc254826e61d669a5d87ef7015396a9b
  Flipper-Folly: 584845625005ff068a6ebf41f857f468decd26b3
  Flipper-Glog: 70c50ce58ddaf67dc35180db05f191692570f446
  Flipper-PeerTalk: 116d8f857dc6ef55c7a5a75ea3ceaafe878aadc9
  Flipper-RSocket: d9d9ade67cbecf6ac10730304bf5607266dd2541
  FlipperKit: cbdee19bdd4e7f05472a66ce290f1b729ba3cb86
  fmt: ff9d55029c625d3757ed641535fd4a75fedc7ce9
  glog: 04b94705f318337d7ead9e6d17c019bd9b1f6b1b
  hermes-engine: d27603b55a48402501ad1928c05411dae9cd6b85
  JoplinCommonShareExtension: a8b60b02704d85a7305627912c0240e94af78db7
  JoplinRNShareExtension: 485f3e6dad83b7b77f1572eabc249f869ee55c02
  libevent: 4049cae6c81cdb3654a443be001fb9bdceff7913
  OpenSSL-Universal: ebc357f1e6bc71fa463ccb2fe676756aff50e88c
  RCT-Folly: 424b8c9a7a0b9ab2886ffe9c3b041ef628fd4fb1
  RCTRequired: 8ef706f91e2b643cd32c26a57700b5f24fab0585
  RCTTypeSafety: 5fbddd8eb9242b91ac0d901c01da3673f358b1b7
  React: e5d2d559e89d256a1d6da64d51adaecda9c8ddae
  React-callinvoker: 352ecbafbdccca5fdf4aed99c98ae5b7fc28e39b
  React-Codegen: fa660a71e24078b2e52a62ecc2f3048c2f8ae6d7
  React-Core: 4ec45c2d537fe58e6d878bec6a13e3e2bed9c182
  React-CoreModules: 63f7f9fda3d4b214040a80e3f47ab4fb9a3e88e6
  React-cxxreact: 1a729807190ebf98ce5fb0c3d2ed211e8b5f2f87
  React-hermes: eb93eb6e7921ecd4abcc6e741b327f40763e850f
  React-jsi: 1995961abdff0c9af9aae8a6b24468f21811000e
  React-jsiexecutor: 4bb480a183a354e4dbfb1012936b1a2bb9357de7
  React-jsinspector: cdc854f8b13abd202afa54bc12578e5afb9cfae1
  React-logger: ef2269b3afa6ba868da90496c3e17a4ec4f4cee0
  react-native-alarm-notification: a0fb2ff7ad6973faf141f6a87db7dd924468ad91
  react-native-camera: 3eae183c1d111103963f3dd913b65d01aef8110f
  react-native-document-picker: 2b8f18667caee73a96708a82b284a4f40b30a156
  react-native-fingerprint-scanner: ac6656f18c8e45a7459302b84da41a44ad96dbbe
  react-native-geolocation: ef66fb798d96284c6043f0b16c15d9d1d4955db4
  react-native-get-random-values: dee677497c6a740b71e5612e8dbd83e7539ed5bb
  react-native-image-picker: 3269f75c251cdcd61ab51b911dd30d6fff8c6169
  react-native-image-resizer: 681f7607418b97c084ba2d0999b153b103040d8a
  react-native-netinfo: fefd4e98d75cbdd6e85fc530f7111a8afdf2b0c5
  react-native-rsa-native: 12132eb627797529fdb1f0d22fd0f8f9678df64a
<<<<<<< HEAD
  react-native-saf-x: 0f7531c9f8bdbb62bbd55ceb7433de7bb756cd73
  react-native-safe-area-context: 2cd91d532de12acdb0a9cbc8d43ac72a8e4c897c
=======
  react-native-saf-x: a93121b21f9d5ec84d5e7fc99fdeebfbf232920a
  react-native-safe-area-context: 238cd8b619e05cb904ccad97ef42e84d1b5ae6ec
>>>>>>> 6cd0938e
  react-native-slider: 1cdd6ba29675df21f30544253bf7351d3c2d68c4
  react-native-sqlite-storage: f6d515e1c446d1e6d026aa5352908a25d4de3261
  react-native-version-info: a106f23009ac0db4ee00de39574eb546682579b9
  react-native-webview: 8fc09f66a1a5b16bbe37c3878fda27d5982bb776
  React-perflogger: 217095464d5c4bb70df0742fa86bf2a363693468
  React-RCTActionSheet: 8deae9b85a4cbc6a2243618ea62a374880a2c614
  React-RCTAnimation: 59c62353a8b59ce206044786c5d30e4754bffa64
  React-RCTAppDelegate: ef66a6904141fca96bffb00fac327a482b575f19
  React-RCTBlob: 8e518bae3d6ca97ffb7088da673fbbc53042d94d
  React-RCTImage: 36c0324ff499802b9874d6803ca72026e90434f6
  React-RCTLinking: 401aec3a01b18c2c8ed93bf3a6758b87e617c58d
  React-RCTNetwork: cb25b9f2737c3aa2cde0fe0bd7ff7fabf7bf9ad0
  React-RCTSettings: cb6ae9f656e1c880500c2ecbe8e72861c2262afa
  React-RCTText: 7404fd01809244d79d456f92cfe6f9fbadf69209
  React-RCTVibration: d13cc2d63286c633393d3a7f6f607cc2a09ec011
  React-runtimeexecutor: a9a1cd79996c9a0846e3232ecb25c64e1cc0172e
  ReactCommon: 65718685d4095d06b4b1af8042e12f1df2925c31
  rn-fetch-blob: f065bb7ab7fb48dd002629f8bdcb0336602d3cba
  RNCClipboard: 41d8d918092ae8e676f18adada19104fa3e68495
  RNCPushNotificationIOS: 64218f3c776c03d7408284a819b2abfda1834bc8
  RNDateTimePicker: 8fb39263b721223e095248acaf6f406d5b7f6713
  RNDeviceInfo: bf8a32acbcb875f568217285d1793b0e8588c974
  RNExitApp: 00036cabe7bacbb413d276d5520bf74ba39afa6a
  RNFileViewer: ce7ca3ac370e18554d35d6355cffd7c30437c592
  RNFS: 4ac0f0ea233904cb798630b3c077808c06931688
  RNLocalize: dbea38dcb344bf80ff18a1757b1becf11f70cae4
  RNQuickAction: 6d404a869dc872cde841ad3147416a670d13fa93
  RNSecureRandom: 07efbdf2cd99efe13497433668e54acd7df49fef
  RNShare: 32e97adc8d8c97d4a26bcdd3c45516882184f8b6
  RNVectorIcons: ace237de89f1574ef3c963ae9d5da3bd6fbeb02a
  RNZipArchive: ef9451b849c45a29509bf44e65b788829ab07801
  SocketRocket: fccef3f9c5cedea1353a9ef6ada904fde10d6608
  SSZipArchive: fe6a26b2a54d5a0890f2567b5cc6de5caa600aef
  Yoga: e7ea9e590e27460d28911403b894722354d73479
  YogaKit: f782866e155069a2cca2517aafea43200b01fd5a

PODFILE CHECKSUM: 3b2cace838120977b5b54871752c9dddf5a11cea

COCOAPODS: 1.12.1<|MERGE_RESOLUTION|>--- conflicted
+++ resolved
@@ -359,15 +359,9 @@
     - React-Core
   - react-native-rsa-native (2.0.5):
     - React
-<<<<<<< HEAD
-  - react-native-saf-x (2.13.3):
-    - React-Core
-  - react-native-safe-area-context (4.7.4):
-=======
   - react-native-saf-x (2.13.2):
     - React-Core
   - react-native-safe-area-context (4.7.3):
->>>>>>> 6cd0938e
     - React-Core
   - react-native-slider (4.4.3):
     - React-Core
@@ -485,8 +479,7 @@
     - React
   - RNShare (9.4.1):
     - React-Core
-  - RNVectorIcons (10.0.1):
-    - RCT-Folly (= 2021.07.22.00)
+  - RNVectorIcons (10.0.0):
     - React-Core
   - RNZipArchive (6.1.0):
     - React-Core
@@ -793,13 +786,8 @@
   react-native-image-resizer: 681f7607418b97c084ba2d0999b153b103040d8a
   react-native-netinfo: fefd4e98d75cbdd6e85fc530f7111a8afdf2b0c5
   react-native-rsa-native: 12132eb627797529fdb1f0d22fd0f8f9678df64a
-<<<<<<< HEAD
-  react-native-saf-x: 0f7531c9f8bdbb62bbd55ceb7433de7bb756cd73
-  react-native-safe-area-context: 2cd91d532de12acdb0a9cbc8d43ac72a8e4c897c
-=======
   react-native-saf-x: a93121b21f9d5ec84d5e7fc99fdeebfbf232920a
   react-native-safe-area-context: 238cd8b619e05cb904ccad97ef42e84d1b5ae6ec
->>>>>>> 6cd0938e
   react-native-slider: 1cdd6ba29675df21f30544253bf7351d3c2d68c4
   react-native-sqlite-storage: f6d515e1c446d1e6d026aa5352908a25d4de3261
   react-native-version-info: a106f23009ac0db4ee00de39574eb546682579b9
@@ -829,7 +817,7 @@
   RNQuickAction: 6d404a869dc872cde841ad3147416a670d13fa93
   RNSecureRandom: 07efbdf2cd99efe13497433668e54acd7df49fef
   RNShare: 32e97adc8d8c97d4a26bcdd3c45516882184f8b6
-  RNVectorIcons: ace237de89f1574ef3c963ae9d5da3bd6fbeb02a
+  RNVectorIcons: 8b5bb0fa61d54cd2020af4f24a51841ce365c7e9
   RNZipArchive: ef9451b849c45a29509bf44e65b788829ab07801
   SocketRocket: fccef3f9c5cedea1353a9ef6ada904fde10d6608
   SSZipArchive: fe6a26b2a54d5a0890f2567b5cc6de5caa600aef

--- conflicted
+++ resolved
@@ -1,10 +1,6 @@
 {
   "name": "@joplin/app-desktop",
-<<<<<<< HEAD
   "version": "2.13.1",
-=======
-  "version": "2.12.18",
->>>>>>> a0a4a81c
   "description": "Joplin for Desktop",
   "main": "main.js",
   "private": true,

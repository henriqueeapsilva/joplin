import * as React from 'react';
import Sidebar from './Sidebar';
import ButtonBar from './ButtonBar';
import Button, { ButtonLevel, ButtonSize } from '../Button/Button';
import { _ } from '@joplin/lib/locale';
import bridge from '../../services/bridge';
import Setting, { AppType, SyncStartupOperation } from '@joplin/lib/models/Setting';
import control_PluginsStates from './controls/plugins/PluginsStates';
import EncryptionConfigScreen from '../EncryptionConfigScreen/EncryptionConfigScreen';
import { reg } from '@joplin/lib/registry';
const { connect } = require('react-redux');
const { themeStyle } = require('@joplin/lib/theme');
const pathUtils = require('@joplin/lib/path-utils');
import SyncTargetRegistry from '@joplin/lib/SyncTargetRegistry';
const shared = require('@joplin/lib/components/shared/config/config-shared.js');
import ClipperConfigScreen from '../ClipperConfigScreen';
import restart from '../../services/restart';
import PluginService from '@joplin/lib/services/plugins/PluginService';
import { getDefaultPluginsInstallState, updateDefaultPluginsInstallState } from '@joplin/lib/services/plugins/defaultPlugins/defaultPluginsUtils';
import getDefaultPluginsInfo from '@joplin/lib/services/plugins/defaultPlugins/desktopDefaultPluginsInfo';
import JoplinCloudConfigScreen from '../JoplinCloudConfigScreen';
import ToggleAdvancedSettingsButton from './controls/ToggleAdvancedSettingsButton';
import shouldShowMissingPasswordWarning from '@joplin/lib/components/shared/config/shouldShowMissingPasswordWarning';
import MacOSMissingPasswordHelpLink from './controls/MissingPasswordHelpLink';
const { KeymapConfigScreen } = require('../KeymapConfig/KeymapConfigScreen');

const settingKeyToControl: any = {
	'plugins.states': control_PluginsStates,
};

class ConfigScreenComponent extends React.Component<any, any> {

	private rowStyle_: any = null;

	public constructor(props: any) {
		super(props);

		shared.init(this, reg);

		this.state = {
			selectedSectionName: 'general',
			screenName: '',
			changedSettingKeys: [],
			needRestart: false,
		};

		this.rowStyle_ = {
			marginBottom: 10,
		};

		this.sidebar_selectionChange = this.sidebar_selectionChange.bind(this);
		this.checkSyncConfig_ = this.checkSyncConfig_.bind(this);
		this.onCancelClick = this.onCancelClick.bind(this);
		this.onSaveClick = this.onSaveClick.bind(this);
		this.onApplyClick = this.onApplyClick.bind(this);
		this.renderLabel = this.renderLabel.bind(this);
		this.renderDescription = this.renderDescription.bind(this);
		this.renderHeader = this.renderHeader.bind(this);
		this.handleSettingButton = this.handleSettingButton.bind(this);
	}

	private async checkSyncConfig_() {
		await shared.checkSyncConfig(this, this.state.settings);
	}

	public UNSAFE_componentWillMount() {
		this.setState({ settings: this.props.settings });
	}

	public componentDidMount() {
		if (this.props.defaultSection) {
			this.setState({ selectedSectionName: this.props.defaultSection }, () => {
				this.switchSection(this.props.defaultSection);
			});
		}
		updateDefaultPluginsInstallState(getDefaultPluginsInstallState(PluginService.instance(), Object.keys(getDefaultPluginsInfo())), this);
	}

	private async handleSettingButton(key: string) {
		if (key === 'sync.clearLocalSyncStateButton') {
			if (!confirm('This cannot be undone. Do you want to continue?')) return;
			Setting.setValue('sync.startupOperation', SyncStartupOperation.ClearLocalSyncState);
			await Setting.saveAll();
			await restart();
		} else if (key === 'sync.clearLocalDataButton') {
			if (!confirm('This cannot be undone. Do you want to continue?')) return;
			Setting.setValue('sync.startupOperation', SyncStartupOperation.ClearLocalData);
			await Setting.saveAll();
			await restart();
		} else if (key === 'sync.openSyncWizard') {
			this.props.dispatch({
				type: 'DIALOG_OPEN',
				name: 'syncWizard',
			});
		} else {
			throw new Error(`Unhandled key: ${key}`);
		}
	}

	public sectionByName(name: string) {
		const sections = shared.settingsSections({ device: 'desktop', settings: this.state.settings });
		for (const section of sections) {
			if (section.name === name) return section;
		}

		throw new Error(`Invalid section name: ${name}`);
	}

	public screenFromName(screenName: string) {
		if (screenName === 'encryption') return <EncryptionConfigScreen/>;
		if (screenName === 'server') return <ClipperConfigScreen themeId={this.props.themeId}/>;
		if (screenName === 'keymap') return <KeymapConfigScreen themeId={this.props.themeId}/>;
		if (screenName === 'joplinCloud') return <JoplinCloudConfigScreen />;

		throw new Error(`Invalid screen name: ${screenName}`);
	}

	public switchSection(name: string) {
		const section = this.sectionByName(name);
		let screenName = '';
		if (section.isScreen) {
			screenName = section.name;

			if (this.hasChanges()) {
				const ok = confirm(_('This will open a new screen. Save your current changes?'));
				if (ok) shared.saveSettings(this);
			}
		}

		this.setState({ selectedSectionName: section.name, screenName: screenName });
	}

	private sidebar_selectionChange(event: any) {
		this.switchSection(event.section.name);
	}

	public renderSectionDescription(section: any) {
		const description = Setting.sectionDescription(section.name);
		if (!description) return null;

		const theme = themeStyle(this.props.themeId);
		return (
			<div style={{ ...theme.textStyle, marginBottom: 15 }}>
				{description}
			</div>
		);
	}

	public sectionToComponent(key: string, section: any, settings: any, selected: boolean) {
		const theme = themeStyle(this.props.themeId);

		const createSettingComponents = (advanced: boolean) => {
			const output = [];

			for (let i = 0; i < section.metadatas.length; i++) {
				const md = section.metadatas[i];
				if (!!md.advanced !== advanced) continue;
				const settingComp = this.settingToComponent(md.key, settings[md.key]);
				output.push(settingComp);
			}
			return output;
		};

		const settingComps = createSettingComponents(false);
		const advancedSettingComps = createSettingComponents(true);

		const sectionWidths: Record<string, any> = {
			plugins: '100%',
		};

		const sectionStyle: any = {
			marginTop: 20,
			marginBottom: 20,
			maxWidth: sectionWidths[section.name] ? sectionWidths[section.name] : 640,
		};

		if (!selected) sectionStyle.display = 'none';

		if (section.name === 'general') {
			sectionStyle.borderTopWidth = 0;
		}

		if (section.name === 'sync') {
			const syncTargetMd = SyncTargetRegistry.idToMetadata(settings['sync.target']);
			const statusStyle = { ...theme.textStyle, marginTop: 10 };
			const warningStyle = { ...theme.textStyle, color: theme.colorWarn };

			// Don't show the missing password warning if the user just changed the sync target (but hasn't
			// saved yet).
			const matchesSavedTarget = settings['sync.target'] === this.props.settings['sync.target'];
			if (matchesSavedTarget && shouldShowMissingPasswordWarning(settings['sync.target'], settings)) {
				settingComps.push(
					<p key='missing-password-warning' style={warningStyle}>
<<<<<<< HEAD
						{_('Warning: Missing password.')}{' '}{showMacInfoLink ? macInfoLink : null}
=======
						{_('%s: Missing password.', _('Warning'))}
						{' '}
						<MacOSMissingPasswordHelpLink
							theme={theme}
							text={_('Help')}
						/>
>>>>>>> d590bd77
					</p>,
				);
			}

			if (syncTargetMd.supportsConfigCheck) {
				const messages = shared.checkSyncConfigMessages(this);
				const statusComp = !messages.length ? null : (
					<div style={statusStyle}>
						{messages[0]}
						{messages.length >= 1 ? <p>{messages[1]}</p> : null}
					</div>
				);

				settingComps.push(
					<div key="check_sync_config_button" style={this.rowStyle_}>
						<Button
							title={_('Check synchronisation configuration')}
							level={ButtonLevel.Secondary}
							disabled={this.state.checkSyncConfigResult === 'checking'}
							onClick={this.checkSyncConfig_}
						/>
						{statusComp}
					</div>,
				);
			}
		}

		let advancedSettingsButton = null;
		const advancedSettingsSectionStyle = { display: 'none' };

		if (advancedSettingComps.length) {
			advancedSettingsButton = (
				<ToggleAdvancedSettingsButton
					onClick={() => shared.advancedSettingsButton_click(this)}
					advancedSettingsVisible={this.state.showAdvancedSettings}
				/>
			);
			advancedSettingsSectionStyle.display = this.state.showAdvancedSettings ? 'block' : 'none';
		}

		return (
			<div key={key} style={sectionStyle}>
				{this.renderSectionDescription(section)}
				<div>{settingComps}</div>
				{advancedSettingsButton}
				<div style={advancedSettingsSectionStyle}>{advancedSettingComps}</div>
			</div>
		);
	}

	private labelStyle(themeId: number) {
		const theme = themeStyle(themeId);
		return { ...theme.textStyle, display: 'block',
			color: theme.color,
			fontSize: theme.fontSize * 1.083333,
			fontWeight: 500,
			marginBottom: theme.mainPadding / 2 };
	}

	private descriptionStyle(themeId: number) {
		const theme = themeStyle(themeId);
		return { ...theme.textStyle, color: theme.colorFaded,
			fontStyle: 'italic',
			maxWidth: '70em',
			marginTop: 5 };
	}

	private renderLabel(themeId: number, label: string) {
		const labelStyle = this.labelStyle(themeId);
		return (
			<div style={labelStyle}>
				<label>{label}</label>
			</div>
		);
	}

	private renderHeader(themeId: number, label: string, style: any = null) {
		const theme = themeStyle(themeId);

		const labelStyle = { ...theme.textStyle, display: 'block',
			color: theme.color,
			fontSize: theme.fontSize * 1.25,
			fontWeight: 500,
			marginBottom: theme.mainPadding,
			...style };

		return (
			<div style={labelStyle}>
				<label>{label}</label>
			</div>
		);
	}

	private renderDescription(themeId: number, description: string) {
		return description ? <div style={this.descriptionStyle(themeId)}>{description}</div> : null;
	}

	public settingToComponent(key: string, value: any) {
		const theme = themeStyle(this.props.themeId);

		const output: any = null;

		const rowStyle = {
			marginBottom: theme.mainPadding * 1.5,
		};

		const labelStyle = this.labelStyle(this.props.themeId);

		const subLabel = { ...labelStyle, display: 'block',
			opacity: 0.7,
			marginBottom: labelStyle.marginBottom };

		const checkboxLabelStyle = { ...labelStyle, marginLeft: 8,
			display: 'inline',
			backgroundColor: 'transparent' };

		const controlStyle = {
			display: 'inline-block',
			color: theme.color,
			fontFamily: theme.fontFamily,
			backgroundColor: theme.backgroundColor,
		};

		const textInputBaseStyle = { ...controlStyle, fontFamily: theme.fontFamily,
			border: '1px solid',
			padding: '4px 6px',
			boxSizing: 'border-box',
			borderColor: theme.borderColor4,
			borderRadius: 3,
			paddingLeft: 6,
			paddingRight: 6,
			paddingTop: 4,
			paddingBottom: 4 };

		const updateSettingValue = (key: string, value: any) => {
			const md = Setting.settingMetadata(key);
			if (md.needRestart) {
				this.setState({ needRestart: true });
			}
			shared.updateSettingValue(this, key, value);

			if (md.autoSave) {
				shared.scheduleSaveSettings(this);
			}
		};

		const md = Setting.settingMetadata(key);

		const descriptionText = Setting.keyDescription(key, AppType.Desktop);
		const descriptionComp = this.renderDescription(this.props.themeId, descriptionText);

		if (settingKeyToControl[key]) {
			const SettingComponent = settingKeyToControl[key];
			const label = md.label ? this.renderLabel(this.props.themeId, md.label()) : null;
			return (
				<div key={key} style={rowStyle}>
					{label}
					{this.renderDescription(this.props.themeId, md.description ? md.description() : null)}
					<SettingComponent
						metadata={md}
						value={value}
						themeId={this.props.themeId}
						onChange={(event: any) => {
							updateSettingValue(key, event.value);
						}}
						renderLabel={this.renderLabel}
						renderDescription={this.renderDescription}
						renderHeader={this.renderHeader}
					/>
				</div>
			);
		} else if (md.isEnum) {
			const items = [];
			const settingOptions = md.options();
			const array = Setting.enumOptionsToValueLabels(settingOptions, md.optionsOrder ? md.optionsOrder() : [], {
				valueKey: 'key',
				labelKey: 'label',
			});

			for (let i = 0; i < array.length; i++) {
				const e = array[i];
				items.push(
					<option value={e.key.toString()} key={e.key}>
						{settingOptions[e.key]}
					</option>,
				);
			}

			const selectStyle = { ...controlStyle, paddingLeft: 6,
				paddingRight: 6,
				paddingTop: 4,
				paddingBottom: 4,
				borderColor: theme.borderColor4,
				borderRadius: 3 };

			return (
				<div key={key} style={rowStyle}>
					<div style={labelStyle}>
						<label>{md.label()}</label>
					</div>
					<select
						value={value}
						style={selectStyle}
						onChange={(event: any) => {
							updateSettingValue(key, event.target.value);
						}}
					>
						{items}
					</select>
					{descriptionComp}
				</div>
			);
		} else if (md.type === Setting.TYPE_BOOL) {
			const onCheckboxClick = () => {
				updateSettingValue(key, !value);
			};

			const checkboxSize = theme.fontSize * 1.1666666666666;

			// Hack: The {key+value.toString()} is needed as otherwise the checkbox doesn't update when the state changes.
			// There's probably a better way to do this but can't figure it out.

			return (
				<div key={key + (`${value}`).toString()} style={rowStyle}>
					<div style={{ ...controlStyle, backgroundColor: 'transparent', display: 'flex', alignItems: 'center' }}>
						<input
							id={`setting_checkbox_${key}`}
							type="checkbox"
							checked={!!value}
							onChange={() => {
								onCheckboxClick();
							}}
							style={{ marginLeft: 0, width: checkboxSize, height: checkboxSize }}
						/>
						<label
							onClick={() => {
								onCheckboxClick();
							}}
							style={{ ...checkboxLabelStyle, marginLeft: 5, marginBottom: 0 }}
							htmlFor={`setting_checkbox_${key}`}
						>
							{md.label()}
						</label>
					</div>
					{descriptionComp}
				</div>
			);
		} else if (md.type === Setting.TYPE_STRING) {
			const inputStyle: any = { ...textInputBaseStyle, width: '50%',
				minWidth: '20em' };
			const inputType = md.secure === true ? 'password' : 'text';

			if (md.subType === 'file_path_and_args' || md.subType === 'file_path' || md.subType === 'directory_path') {
				inputStyle.marginBottom = subLabel.marginBottom;

				const splitCmd = (cmdString: string) => {
					// Normally not necessary but certain plugins found a way to
					// set the set the value to "undefined", leading to a crash.
					// This is now fixed at the model level but to be sure we
					// check here too, to handle any already existing data.
					// https://github.com/laurent22/joplin/issues/7621
					if (!cmdString) cmdString = '';
					const path = pathUtils.extractExecutablePath(cmdString);
					const args = cmdString.substr(path.length + 1);
					return [pathUtils.unquotePath(path), args];
				};

				const joinCmd = (cmdArray: string[]) => {
					if (!cmdArray[0] && !cmdArray[1]) return '';
					let cmdString = pathUtils.quotePath(cmdArray[0]);
					if (!cmdString) cmdString = '""';
					if (cmdArray[1]) cmdString += ` ${cmdArray[1]}`;
					return cmdString;
				};

				const onPathChange = (event: any) => {
					if (md.subType === 'file_path_and_args') {
						const cmd = splitCmd(this.state.settings[key]);
						cmd[0] = event.target.value;
						updateSettingValue(key, joinCmd(cmd));
					} else {
						updateSettingValue(key, event.target.value);
					}
				};

				const onArgsChange = (event: any) => {
					const cmd = splitCmd(this.state.settings[key]);
					cmd[1] = event.target.value;
					updateSettingValue(key, joinCmd(cmd));
				};

				const browseButtonClick = async () => {
					if (md.subType === 'directory_path') {
						const paths = await bridge().showOpenDialog({
							properties: ['openDirectory'],
						});
						if (!paths || !paths.length) return;
						updateSettingValue(key, paths[0]);
					} else {
						const paths = await bridge().showOpenDialog();
						if (!paths || !paths.length) return;

						if (md.subType === 'file_path') {
							updateSettingValue(key, paths[0]);
						} else {
							const cmd = splitCmd(this.state.settings[key]);
							cmd[0] = paths[0];
							updateSettingValue(key, joinCmd(cmd));
						}
					}
				};

				const cmd = splitCmd(this.state.settings[key]);
				const path = md.subType === 'file_path_and_args' ? cmd[0] : this.state.settings[key];

				const argComp = md.subType !== 'file_path_and_args' ? null : (
					<div style={{ ...rowStyle, marginBottom: 5 }}>
						<div style={subLabel}>{_('Arguments:')}</div>
						<input
							type={inputType}
							style={inputStyle}
							onChange={(event: any) => {
								onArgsChange(event);
							}}
							value={cmd[1]}
							spellCheck={false}
						/>
						<div style={{ width: inputStyle.width, minWidth: inputStyle.minWidth }}>
							{descriptionComp}
						</div>
					</div>
				);

				return (
					<div key={key} style={rowStyle}>
						<div style={labelStyle}>
							<label>{md.label()}</label>
						</div>
						<div style={{ display: 'flex' }}>
							<div style={{ flex: 1 }}>
								<div style={{ ...rowStyle, marginBottom: 5 }}>
									<div style={subLabel}>{_('Path:')}</div>
									<div style={{ display: 'flex', flexDirection: 'row', alignItems: 'center', marginBottom: inputStyle.marginBottom }}>
										<input
											type={inputType}
											style={{ ...inputStyle, marginBottom: 0, marginRight: 5 }}
											onChange={(event: any) => {
												onPathChange(event);
											}}
											value={path}
											spellCheck={false}
										/>
										<Button
											level={ButtonLevel.Secondary}
											title={_('Browse...')}
											onClick={browseButtonClick}
											size={ButtonSize.Small}
										/>
									</div>
								</div>
							</div>
						</div>
						{argComp}
					</div>
				);
			} else {
				const onTextChange = (event: any) => {
					updateSettingValue(key, event.target.value);
				};

				return (
					<div key={key} style={rowStyle}>
						<div style={labelStyle}>
							<label>{md.label()}</label>
						</div>
						<input
							type={inputType}
							style={inputStyle}
							value={this.state.settings[key]}
							onChange={(event: any) => {
								onTextChange(event);
							}}
							spellCheck={false}
						/>
						<div style={{ width: inputStyle.width, minWidth: inputStyle.minWidth }}>
							{descriptionComp}
						</div>
					</div>
				);
			}
		} else if (md.type === Setting.TYPE_INT) {
			const onNumChange = (event: any) => {
				updateSettingValue(key, event.target.value);
			};

			const label = [md.label()];
			if (md.unitLabel) label.push(`(${md.unitLabel()})`);

			const inputStyle: any = { ...textInputBaseStyle };

			return (
				<div key={key} style={rowStyle}>
					<div style={labelStyle}>
						<label>{label.join(' ')}</label>
					</div>
					<input
						type="number"
						style={inputStyle}
						value={this.state.settings[key]}
						onChange={(event: any) => {
							onNumChange(event);
						}}
						min={md.minimum}
						max={md.maximum}
						step={md.step}
						spellCheck={false}
					/>
					{descriptionComp}
				</div>
			);
		} else if (md.type === Setting.TYPE_BUTTON) {
			const labelComp = md.hideLabel ? null : (
				<div style={labelStyle}>
					<label>{md.label()}</label>
				</div>
			);

			return (
				<div key={key} style={rowStyle}>
					{labelComp}
					<Button level={ButtonLevel.Secondary} title={md.label()} onClick={md.onClick ? md.onClick : () => this.handleSettingButton(key)}/>
					{descriptionComp}
				</div>
			);
		} else {
			console.warn(`Type not implemented: ${key}`);
		}

		return output;
	}

	private restartMessage() {
		return _('The application must be restarted for these changes to take effect.');
	}

	private async restartApp() {
		await Setting.saveAll();
		await restart();
	}

	private async checkNeedRestart() {
		if (this.state.needRestart) {
			const doItNow = await bridge().showConfirmMessageBox(this.restartMessage(), {
				buttons: [_('Do it now'), _('Later')],
			});

			if (doItNow) await this.restartApp();
		}
	}

	public async onApplyClick() {
		shared.saveSettings(this);
		await this.checkNeedRestart();
	}

	public async onSaveClick() {
		shared.saveSettings(this);
		await this.checkNeedRestart();
		this.props.dispatch({ type: 'NAV_BACK' });
	}

	public onCancelClick() {
		this.props.dispatch({ type: 'NAV_BACK' });
	}

	public hasChanges() {
		return !!this.state.changedSettingKeys.length;
	}

	public render() {
		const theme = themeStyle(this.props.themeId);

		const style = {
			...this.props.style,
			overflow: 'hidden',
			display: 'flex',
			flexDirection: 'column',
			backgroundColor: theme.backgroundColor3,
		};

		const settings = this.state.settings;

		const containerStyle = {
			overflow: 'auto',
			padding: theme.configScreenPadding,
			paddingTop: 0,
			display: 'flex',
			flex: 1,
		};

		const hasChanges = this.hasChanges();

		const settingComps = shared.settingsToComponents2(this, 'desktop', settings, this.state.selectedSectionName);

		// screenComp is a custom config screen, such as the encryption config screen or keymap config screen.
		// These screens handle their own loading/saving of settings and have bespoke rendering.
		// When screenComp is null, it means we are viewing the regular settings.
		const screenComp = this.state.screenName ? <div className="config-screen-content-wrapper" style={{ overflow: 'scroll', flex: 1 }}>{this.screenFromName(this.state.screenName)}</div> : null;

		if (screenComp) containerStyle.display = 'none';

		const sections = shared.settingsSections({ device: 'desktop', settings });

		const needRestartComp: any = this.state.needRestart ? (
			<div style={{ ...theme.textStyle, padding: 10, paddingLeft: 24, backgroundColor: theme.warningBackgroundColor, color: theme.color }}>
				{this.restartMessage()}
				<a style={{ ...theme.urlStyle, marginLeft: 10 }} href="#" onClick={() => { void this.restartApp(); }}>{_('Restart now')}</a>
			</div>
		) : null;

		const rightStyle = { ...style, flex: 1 };
		delete style.width;

		return (
			<div className="config-screen" style={{ display: 'flex', flexDirection: 'row', height: this.props.style.height }}>
				<Sidebar
					selection={this.state.selectedSectionName}
					onSelectionChange={this.sidebar_selectionChange}
					sections={sections}
				/>
				<div style={rightStyle}>
					{screenComp}
					{needRestartComp}
					<div style={containerStyle}>{settingComps}</div>
					<ButtonBar
						hasChanges={hasChanges}
						backButtonTitle={hasChanges && !screenComp ? _('Cancel') : _('Back')}
						onCancelClick={this.onCancelClick}
						onSaveClick={screenComp ? null : this.onSaveClick}
						onApplyClick={screenComp ? null : this.onApplyClick}
					/>
				</div>
			</div>
		);
	}
}

const mapStateToProps = (state: any) => {
	return {
		themeId: state.settings.theme,
		settings: state.settings,
		locale: state.settings.locale,
	};
};

export default connect(mapStateToProps)(ConfigScreenComponent);
<|MERGE_RESOLUTION|>--- conflicted
+++ resolved
@@ -191,16 +191,12 @@
 			if (matchesSavedTarget && shouldShowMissingPasswordWarning(settings['sync.target'], settings)) {
 				settingComps.push(
 					<p key='missing-password-warning' style={warningStyle}>
-<<<<<<< HEAD
-						{_('Warning: Missing password.')}{' '}{showMacInfoLink ? macInfoLink : null}
-=======
 						{_('%s: Missing password.', _('Warning'))}
 						{' '}
 						<MacOSMissingPasswordHelpLink
 							theme={theme}
 							text={_('Help')}
 						/>
->>>>>>> d590bd77
 					</p>,
 				);
 			}
